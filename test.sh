--- conflicted
+++ resolved
@@ -103,17 +103,8 @@
          "souffle_tests6:Souffle tests part6"
          "souffle_tests7:Souffle tests part7")
 
-<<<<<<< HEAD
-<<<<<<< HEAD
-d3log=("foo:test foo"
-       "bar:test bar"
-       "baz:test baz")
-=======
+
 d3log=()
->>>>>>> d83d5f260138e1b3cdb9c41bda53452b6b8dc3d8
-=======
-d3log=()
->>>>>>> 5cfb2b9c
 
 misc=("span_string"
       "span_uuid"
@@ -337,13 +328,6 @@
 
 # 'd3log' test group.
 
-<<<<<<< HEAD
-<<<<<<< HEAD
-
-=======
->>>>>>> d83d5f260138e1b3cdb9c41bda53452b6b8dc3d8
-=======
->>>>>>> 5cfb2b9c
 
 # 'stack' test group.
 
