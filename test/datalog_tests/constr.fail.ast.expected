Failed to parse input file: "./test/datalog_tests/constr.fail.dl" (line 2, column 23):
unexpected '{'
<<<<<<< HEAD
expecting "typedef", "ground", "relation", "function", identifier or end of inputerror: "./test/datalog_tests/constr.fail.dl:4:13-4:26: Multiple definitions of constructor C at the following locations:\n  ./test/datalog_tests/constr.fail.dl:4:13-4:26\n  ./test/datalog_tests/constr.fail.dl:5:13-7:1"Failed to parse input file: "./test/datalog_tests/constr.fail.dl" (line 4, column 9):
=======
expecting "typedef", "ground", "relation", "function", identifier, "for" or end of inputtypedef t = C{f: int} | C{f: string}Failed to parse input file: "./test/datalog_tests/constr.fail.dl" (line 4, column 9):
>>>>>>> 0148b8f4
unexpected "("
expecting end of "function" or identifierFailed to parse input file: "./test/datalog_tests/constr.fail.dl" (line 4, column 34):
unexpected "{"
expecting "<", "," or "}"Failed to parse input file: "./test/datalog_tests/constr.fail.dl" (line 4, column 10):
unexpected "F"
expecting identifier<|MERGE_RESOLUTION|>--- conflicted
+++ resolved
@@ -1,10 +1,6 @@
 Failed to parse input file: "./test/datalog_tests/constr.fail.dl" (line 2, column 23):
 unexpected '{'
-<<<<<<< HEAD
-expecting "typedef", "ground", "relation", "function", identifier or end of inputerror: "./test/datalog_tests/constr.fail.dl:4:13-4:26: Multiple definitions of constructor C at the following locations:\n  ./test/datalog_tests/constr.fail.dl:4:13-4:26\n  ./test/datalog_tests/constr.fail.dl:5:13-7:1"Failed to parse input file: "./test/datalog_tests/constr.fail.dl" (line 4, column 9):
-=======
-expecting "typedef", "ground", "relation", "function", identifier, "for" or end of inputtypedef t = C{f: int} | C{f: string}Failed to parse input file: "./test/datalog_tests/constr.fail.dl" (line 4, column 9):
->>>>>>> 0148b8f4
+expecting "typedef", "ground", "relation", "function", identifier, "for" or end of inputerror: "./test/datalog_tests/constr.fail.dl:4:13-4:26: Multiple definitions of constructor C at the following locations:\n  ./test/datalog_tests/constr.fail.dl:4:13-4:26\n  ./test/datalog_tests/constr.fail.dl:5:13-7:1"Failed to parse input file: "./test/datalog_tests/constr.fail.dl" (line 4, column 9):
 unexpected "("
 expecting end of "function" or identifierFailed to parse input file: "./test/datalog_tests/constr.fail.dl" (line 4, column 34):
 unexpected "{"
