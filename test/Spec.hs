--- conflicted
+++ resolved
@@ -64,13 +64,8 @@
   return $ testGroup "datalog tests"
     [ goldenVsFiles (takeBaseName $ head files) expect output (testOne $ head files)
     | files <- inFiles
-<<<<<<< HEAD
     , let expect = map (uncurry replaceExtension) $ zip files [".ast.expected", ".dump.expected", ".dump.expected"]
     , let output = map (uncurry replaceExtension) $ zip files [".ast", ".dump", ".c.dump"]]
-=======
-    , let expect = map (uncurry replaceExtension) $ zip files [".ast.expected", ".dump.expected"]
-    , let output = map (uncurry replaceExtension) $ zip files [".ast", ".dump"]]
->>>>>>> 2a63f080
 
 parseValidate :: FilePath -> String -> IO DatalogProgram
 parseValidate file program = do
@@ -142,10 +137,7 @@
                                      "\nstderr:\n" ++ stde ++
                                      "\n\nstdout:\n" ++ stdo
         cliTest fname specname rust_dir
-<<<<<<< HEAD
         ffiTest fname specname rust_dir
-=======
->>>>>>> 2a63f080
     return ()
 
 -- Feed test data via pipe if a .dat file exists
@@ -159,11 +151,7 @@
         hout <- openFile dumpfile WriteMode
         herr <- openFile errfile  WriteMode
         hdat <- openFile datfile ReadMode
-<<<<<<< HEAD
         code <- withCreateProcess (proc "cargo" (["run", "--bin", specname ++ "_cli"] ++ cargo_build_flag)){
-=======
-        code <- withCreateProcess (proc "cargo" ["run", "--bin", specname ++ "_cli"]){
->>>>>>> 2a63f080
                                        cwd = Just $ joinPath [rust_dir, specname],
                                        std_in=CreatePipe,
                                        std_out=UseHandle hout,
@@ -173,23 +161,15 @@
                 hPutStrLn hin dat
                 hPutStrLn hin "exit;"
                 hFlush hin
-<<<<<<< HEAD
                 waitForProcess phandle
         when (code /= ExitSuccess) $ do
             errorWithoutStackTrace $ "cargo run ffi_test failed with exit code " ++ show code ++
-=======
-                code <- waitForProcess phandle
-                return code
-        when (code /= ExitSuccess) $ do
-            errorWithoutStackTrace $ "cargo run failed with exit code " ++ show code ++
->>>>>>> 2a63f080
                                      "\nstderr written to:\n" ++ errfile ++
                                      "\n\nstdout written to:\n" ++ dumpfile
         hClose hout
         hClose herr
         hClose hdat
 
-<<<<<<< HEAD
 -- Convert .dat file into C to test the FFI interface
 ffiTest :: FilePath -> String -> FilePath -> IO ()
 ffiTest fname specname rust_dir = do
@@ -247,9 +227,6 @@
         when (code /= ExitSuccess) $ do
             errorWithoutStackTrace $ exefile ++ " failed with exit code " ++ show code
 
-=======
->>>>>>> 2a63f080
-
 -- A version of golden test that supports multiple output files.
 -- Uses strict evluation to avoid errors lazily reading and then writing the
 -- same file.
