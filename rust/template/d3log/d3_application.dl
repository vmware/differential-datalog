//! d3_application.dl
//! This file should be imported by any DDlog application that plans to use
//! the services of D3log, the distributed DDlog runtime.
//!
//! Think of this file as a "header" file that describes the "system calls"
//! provided by the D3 distributed runtime.  Think of the D3 distributed
//! runtime as the "kernel" of a distributed OS that provides services
//! to D3 applications.

/// Type used to represent time in D3log distributed system.
/// It is not currently defined whether two time values obtained
/// from different D3log runtimes can be meaningfully compared to each other.
typedef Time = u64

/// This relation always contains a single element, the
/// identity of the D3 computation that is querying the
/// relation.  This is the equivalent of the getpid()
/// Unix system call for a D3log computation.
/// The type D3logLocationId is defined in ddlog_std.dl.
input relation Myself(me: D3logLocationId)

/// The identity of a service that can be used to log
/// data remotely.  The D3log runtime maintains this
/// service.  Think of it as the equivalent of the
/// stdout file descriptor.
/// This relation contains a single value, which never changes.
/// Any tuple of any relation that is localized at ths stdout service location
/// will be logged.  Here is an example using Stdout to display
/// all the tuples in relations R:
/// relation R(x: u32)
/// relation Shown(x: u32)@logger :- Stdout(logger), R(x).
input relation Stdout(target: D3logLocationId)

/// A relation that can be used to fork a new thread running the
/// same DDlog computation as the current instance.  By inserting
/// a value X into this relation a new thread with id X will be created.
/// The new thread will start with the input relations initially empty.
/// If the id already exists in ThreadInstance an insertion will have no effect.
/// The result of deleting from this relation will cause the thread
/// instance to become unavailable.  in this case the old id should not be reused
/// to create a new thread.
output relation ThreadInstance(id: D3logLocationId)

<<<<<<< HEAD
// Error
// a runtime error has been reported by some locale. presence of an error record in the mangement view
// is an almost certain indication that the computation is stuck or corrupted
input relation Error(when: Time,
                     text: string,
=======
/// This relation is essentially a log of the runtime errors that have
/// appeared during the distributed execution.  Since this is an input
/// relation, it cannot be used by DDlog programs to report errors;
/// it is a one-way channel between the runtime and the application.
/// * `text` - error message
/// * `line` - source line in the Rust file which triggered the error
/// * `filename` - Rust source file in the runtime which triggered the error
/// * `functionname` - Rust function in the runtime which triggered the error
/// * `uuid` - DDlog instance which caused the error to be triggered
/// Currently no errors are removed from this relation --- it may
/// grow unbounded.
input relation Error(text: string,
>>>>>>> 8a87d24b
                     line:u64,
                     filename:string,
                     functionname:string,
                     uuid:D3logLocationId)

/// A relation that can be used to discover information about a running
/// DDlog instance.  This relation should have an identical contents
/// in all processes that participate in a D3log distributed computation.
/// * `time` - time when this status was valid
/// * `id`   - identity of the DDlog instance that is being described
/// * `memory_bytes` - total memory usage at the time of the status measurement
/// * `threads` - number of threads running in the application at the time of the
///               status measurements
/// It is not specified how often the entried in this relation change and
/// what triggers them to change.
input relation InstanceStatus(time: Time,
                              id: D3logLocationId,
                              memory_bytes:u64,
                              threads:u64)<|MERGE_RESOLUTION|>--- conflicted
+++ resolved
@@ -35,23 +35,18 @@
 /// same DDlog computation as the current instance.  By inserting
 /// a value X into this relation a new thread with id X will be created.
 /// The new thread will start with the input relations initially empty.
+///   - EAH initial batch, broadcast
 /// If the id already exists in ThreadInstance an insertion will have no effect.
 /// The result of deleting from this relation will cause the thread
 /// instance to become unavailable.  in this case the old id should not be reused
 /// to create a new thread.
 output relation ThreadInstance(id: D3logLocationId)
 
-<<<<<<< HEAD
-// Error
-// a runtime error has been reported by some locale. presence of an error record in the mangement view
-// is an almost certain indication that the computation is stuck or corrupted
-input relation Error(when: Time,
-                     text: string,
-=======
-/// This relation is essentially a log of the runtime errors that have
+/// This relation is EAH _essentially_ a log of the runtime errors that have
 /// appeared during the distributed execution.  Since this is an input
 /// relation, it cannot be used by DDlog programs to report errors;
 /// it is a one-way channel between the runtime and the application.
+/// EAH - is this actually true?
 /// * `text` - error message
 /// * `line` - source line in the Rust file which triggered the error
 /// * `filename` - Rust source file in the runtime which triggered the error
@@ -59,8 +54,8 @@
 /// * `uuid` - DDlog instance which caused the error to be triggered
 /// Currently no errors are removed from this relation --- it may
 /// grow unbounded.
-input relation Error(text: string,
->>>>>>> 8a87d24b
+input relation Error(when: Time,
+		text: string,
                      line:u64,
                      filename:string,
                      functionname:string,
