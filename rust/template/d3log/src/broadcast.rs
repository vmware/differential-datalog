// the initial implementation of a distribution tree for replicated
// metadata. at minimum this will likely need to implement 'split horizon',
// where updates aren't sent back along the same branch to prevent loops.
// later, its likely that some form of spanning tree protocol be implemented

use crate::{Batch, Port, Transport};

<<<<<<< HEAD
use std::sync::atomic::{AtomicUsize, Ordering};
use std::sync::Arc;

pub struct Ingress {
    index: usize,
    broadcast: Arc<Broadcast>,
}

#[derive(Clone)]
=======
#[derive(Default)]
>>>>>>> c9a17724
pub struct Broadcast {
    count: Arc<AtomicUsize>,
    ports: Vec<(Port, usize)>,
}

impl Broadcast {
    pub fn new() -> Broadcast {
        Broadcast {
            count: Arc::new(AtomicUsize::new(0)),
            ports: Vec::new(),
        }
    }
}

// this is kind of ridiculous. i have to define this trait because it _needs_ to take
// an Arc(alpha), but we .. cant extend arc, except we can add a trait.

pub trait Adder {
    fn add(self, p: Port) -> Port;
}

impl Adder for Arc<Broadcast> {
    fn add(mut self, p: Port) -> Port {
        let index = self.count.fetch_add(1, Ordering::Acquire);
        let b = Arc::get_mut(&mut self).unwrap();
        b.ports.push((p, index));
        Arc::new(Ingress {
            broadcast: self,
            index,
        })
    }
}

impl Ingress {
    pub fn remove(&mut self, _p: Port) {}
}

impl Transport for Ingress {
    fn send(&self, b: Batch) {
        for i in &self.broadcast.ports {
            if i.1 != self.index {
                i.0.send(b.clone())
            }
        }
    }
}

impl Transport for Broadcast {
    fn send(&self, b: Batch) {
        for i in &self.ports {
            i.0.send(b.clone())
        }
    }
}<|MERGE_RESOLUTION|>--- conflicted
+++ resolved
@@ -5,7 +5,6 @@
 
 use crate::{Batch, Port, Transport};
 
-<<<<<<< HEAD
 use std::sync::atomic::{AtomicUsize, Ordering};
 use std::sync::Arc;
 
@@ -14,10 +13,7 @@
     broadcast: Arc<Broadcast>,
 }
 
-#[derive(Clone)]
-=======
-#[derive(Default)]
->>>>>>> c9a17724
+#[derive(Clone, Default)]
 pub struct Broadcast {
     count: Arc<AtomicUsize>,
     ports: Vec<(Port, usize)>,
