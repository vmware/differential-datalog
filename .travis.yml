# This is the simple Travis configuration, which is intended for use
# on applications which do not require cross-platform and
# multiple-GHC-version support. For more information and other
# options, see:
#
# https://docs.haskellstack.org/en/stable/travis_ci/
#
# Copy these contents into the root directory of your Github project in a file
# named .travis.yml

# Use new container infrastructure to enable caching
sudo: false

# Do not choose a language; we provide our own build tools.
language: rust

# Caching so the next build will be fast too.
cache:
    directories:
        - $HOME/.ghc
        - $HOME/.cabal
        - $HOME/.stack
        - $HOME/.cargo
        - .stack-work

<<<<<<< HEAD
env:
   - TEST_SUITE='-j 1 -p tutorial'
   - TEST_SUITE='-j 1 -p path'
   # - TEST_SUITE='-p ovn'
   - TEST_SUITE='-j 1 -p ovn_ftl'

addons: {apt: {packages: [ghc-8.2.2], sources: [hvr-ghc]}}

os: 
=======
#env:
#   - TEST_SUITE='-j 1 -p tutorial'
#   - TEST_SUITE='-j 1 -p path'
#   # - TEST_SUITE='-p ovn'
#   - TEST_SUITE='-j 1 -p ovn_ftl'

addons: {apt: {packages: [ghc-8.2.2], sources: [hvr-ghc]}}

os:
>>>>>>> d5414d39
  - osx
  - linux

matrix:
  fast_finish: true

# Ensure necessary system libraries are present
addons:
  apt:
    packages:
      - libgmp-dev

before_install:
# Download and unpack the stack executable
- mkdir -p ~/.local/bin
- export PATH=$HOME/.local/bin:$PATH
- ./.travis/install-stack.sh

install:
# Build dependencies
- stack --no-terminal --install-ghc test --only-dependencies

script: 
# Build the package, its tests, and its docs and run the tests
<<<<<<< HEAD
- stack --no-terminal test --ta "$TEST_SUITE"  --haddock --no-haddock-deps
=======
- DDLOG_TEST_PROGRESS=1 stack --no-terminal test --haddock --no-haddock-deps
#- DDLOG_TEST_PROGRESS=1 stack --no-terminal test --ta "$TEST_SUITE"  --haddock --no-haddock-deps
>>>>>>> d5414d39

after_success:
 - |
   # Build and ship binary
   ./.travis/attach-binary.sh<|MERGE_RESOLUTION|>--- conflicted
+++ resolved
@@ -23,17 +23,6 @@
         - $HOME/.cargo
         - .stack-work
 
-<<<<<<< HEAD
-env:
-   - TEST_SUITE='-j 1 -p tutorial'
-   - TEST_SUITE='-j 1 -p path'
-   # - TEST_SUITE='-p ovn'
-   - TEST_SUITE='-j 1 -p ovn_ftl'
-
-addons: {apt: {packages: [ghc-8.2.2], sources: [hvr-ghc]}}
-
-os: 
-=======
 #env:
 #   - TEST_SUITE='-j 1 -p tutorial'
 #   - TEST_SUITE='-j 1 -p path'
@@ -43,7 +32,6 @@
 addons: {apt: {packages: [ghc-8.2.2], sources: [hvr-ghc]}}
 
 os:
->>>>>>> d5414d39
   - osx
   - linux
 
@@ -68,12 +56,8 @@
 
 script: 
 # Build the package, its tests, and its docs and run the tests
-<<<<<<< HEAD
-- stack --no-terminal test --ta "$TEST_SUITE"  --haddock --no-haddock-deps
-=======
 - DDLOG_TEST_PROGRESS=1 stack --no-terminal test --haddock --no-haddock-deps
 #- DDLOG_TEST_PROGRESS=1 stack --no-terminal test --ta "$TEST_SUITE"  --haddock --no-haddock-deps
->>>>>>> d5414d39
 
 after_success:
  - |
