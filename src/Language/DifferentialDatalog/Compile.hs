{-
Copyright (c) 2018 VMware, Inc.
SPDX-License-Identifier: MIT

Permission is hereby granted, free of charge, to any person obtaining a copy
of this software and associated documentation files (the "Software"), to deal
in the Software without restriction, including without limitation the rights
to use, copy, modify, merge, publish, distribute, sublicense, and/or sell
copies of the Software, and to permit persons to whom the Software is
furnished to do so, subject to the following conditions:

The above copyright notice and this permission notice shall be included in all
copies or substantial portions of the Software.

THE SOFTWARE IS PROVIDED "AS IS", WITHOUT WARRANTY OF ANY KIND, EXPRESS OR
IMPLIED, INCLUDING BUT NOT LIMITED TO THE WARRANTIES OF MERCHANTABILITY,
FITNESS FOR A PARTICULAR PURPOSE AND NONINFRINGEMENT. IN NO EVENT SHALL THE
AUTHORS OR COPYRIGHT HOLDERS BE LIABLE FOR ANY CLAIM, DAMAGES OR OTHER
LIABILITY, WHETHER IN AN ACTION OF CONTRACT, TORT OR OTHERWISE, ARISING FROM,
OUT OF OR IN CONNECTION WITH THE SOFTWARE OR THE USE OR OTHER DEALINGS IN THE
SOFTWARE.
-}

{-# LANGUAGE RecordWildCards, FlexibleContexts, LambdaCase, TupleSections, OverloadedStrings, TemplateHaskell, QuasiQuotes #-}

{- |
Module     : Compile
Description: Compile 'DatalogProgram' to Rust.  See program.rs for corresponding Rust declarations.
-}

module Language.DifferentialDatalog.Compile (
    compile,
    isStructType,
    mkValConstructorName',
    mkConstructorName,
    mkType
) where

import Control.Monad.State
import Text.PrettyPrint
import Data.Tuple
import Data.Tuple.Select
import Data.Maybe
import Data.List
import Data.Int
import Data.Word
import Data.Bits
import Data.FileEmbed
import Data.String.Utils
import System.FilePath
import System.Directory
import qualified Data.ByteString.Char8 as BS
import Numeric
import qualified Data.Set as S
import qualified Data.Map as M
import qualified Data.Graph.Inductive as G
import qualified Data.Graph.Inductive.Query.DFS as G
import Debug.Trace
import Text.RawString.QQ

import Language.DifferentialDatalog.PP
import Language.DifferentialDatalog.Name
import Language.DifferentialDatalog.Pos
import Language.DifferentialDatalog.Ops
import Language.DifferentialDatalog.Util
import Language.DifferentialDatalog.Syntax
import Language.DifferentialDatalog.NS
import Language.DifferentialDatalog.Expr
import Language.DifferentialDatalog.DatalogProgram
import Language.DifferentialDatalog.ECtx
import Language.DifferentialDatalog.Type
import Language.DifferentialDatalog.Rule
import qualified Language.DifferentialDatalog.FFI as FFI

-- Input argument name for Rust functions that take a datalog record.
vALUE_VAR :: Doc
vALUE_VAR = "__v"

-- Input arguments for Rust functions that take a key and one or two
-- values
kEY_VAR :: Doc
kEY_VAR = "__key"

vALUE_VAR1 :: Doc
vALUE_VAR1 = "__v1"

vALUE_VAR2 :: Doc
vALUE_VAR2 = "__v2"

-- Rust imports
header :: String -> Doc
header specname = pp $ replace "datalog_example" specname $ BS.unpack $ $(embedFile "rust/template/lib.rs")

ffiheader :: String -> Doc
ffiheader specname = pp $ replace "datalog_example" specname $ BS.unpack $ $(embedFile "rust/template/ffi.rs")

cheader :: String -> Doc
cheader specname = pp $ replace "datalog_example" specname $ BS.unpack $ $(embedFile "rust/template/ffi.h")

--cargoFile = BS.unpack $(embedFile "rust/template/Cargo.toml")

templateFiles :: String -> [(String, String)]
templateFiles specname =
    map (mapSnd (BS.unpack)) $
        [ (joinPath [specname, "Cargo.toml"]  , $(embedFile "rust/template/Cargo.toml"))
        , (joinPath [specname, "main.rs"]     , $(embedFile "rust/template/main.rs"))
<<<<<<< HEAD
        , (joinPath [specname, "ffi_test.rs"] , $(embedFile "rust/template/ffi_test.rs"))
        , (joinPath [specname, "valmap.rs"]   , $(embedFile "rust/template/valmap.rs"))
        ]
=======
        , (joinPath [specname, "ffi_test.rs"] , $(embedFile "rust/template/ffi_test.rs")) ]
>>>>>>> 2a63f080

-- Rust differential_datalog library
rustLibFiles :: [(String, String)]
rustLibFiles =
    map (mapSnd (BS.unpack)) $
        [ ("differential_datalog/Cargo.toml"  , $(embedFile "rust/differential_datalog/Cargo.toml"))
        , ("differential_datalog/int.rs"      , $(embedFile "rust/differential_datalog/int.rs"))
        , ("differential_datalog/uint.rs"     , $(embedFile "rust/differential_datalog/uint.rs"))
        , ("differential_datalog/variable.rs" , $(embedFile "rust/differential_datalog/variable.rs"))
        , ("differential_datalog/program.rs"  , $(embedFile "rust/differential_datalog/program.rs"))
        , ("differential_datalog/lib.rs"      , $(embedFile "rust/differential_datalog/lib.rs"))
        , ("differential_datalog/test.rs"     , $(embedFile "rust/differential_datalog/test.rs"))
        , ("cmd_parser/Cargo.toml"            , $(embedFile "rust/cmd_parser/Cargo.toml"))
        , ("cmd_parser/lib.rs"                , $(embedFile "rust/cmd_parser/lib.rs"))
        , ("cmd_parser/parse.rs"              , $(embedFile "rust/cmd_parser/parse.rs"))
        , ("cmd_parser/from_record.rs"        , $(embedFile "rust/cmd_parser/from_record.rs"))
        ]


{- The following types model corresponding entities in program.rs -}

-- Arrangement is uniquely identified by its _normalized_ pattern
-- expression.  The normalized pattern only contains variables
-- involved in the arrangement key, with normalized names (so that
-- two patterns isomorphic modulo variable names have the same
-- normalized representation) and only expand constructors that
-- either contain a key variable or are non-unique.
data Arrangement = Arrangement {
    arngPattern :: Expr
} deriving Eq

-- Rust expression kind
data EKind = EVal   -- normal value
           | ELVal  -- l-value that can be written to or moved
           | ERef   -- reference (mutable or immutable)
           deriving (Eq)

-- convert any expression into reference
ref :: (Doc, EKind, ENode) -> Doc
ref (x, ERef, _)  = x
ref (x, _, _)     = parens $ "&" <> x

-- dereference expression if it is a reference; leave it alone
-- otherwise
deref :: (Doc, EKind, ENode) -> Doc
deref (x, ERef, _) = parens $ "*" <> x
deref (x, _, _)    = x

-- convert any expression into mutable reference
mutref :: (Doc, EKind, ENode) -> Doc
mutref (x, ERef, _)  = x
mutref (x, _, _)     = parens $ "&mut" <> x

-- convert any expression to EVal by cloning it if necessary
val :: (Doc, EKind, ENode) -> Doc
val (x, EVal, _) = x
val (x, _, _)    = x <> ".clone()"

-- convert expression to l-value
lval :: (Doc, EKind, ENode) -> Doc
lval (x, ELVal, _) = x
-- this can only be mutable reference in a valid program
lval (x, ERef, _)  = parens $ "*" <> x
lval (x, EVal, _)  = error $ "Compile.lval: cannot convert value to l-value: " ++ show x

-- Relation is a function that takes a list of arrangements and produces a Doc containing Rust
-- code for the relation (since we won't know all required arrangements till we finish scanning
-- the program)
type ProgRel = (String, [Doc] -> Doc)

data ProgNode = SCCNode [ProgRel]
              | RelNode ProgRel

nodeRels :: ProgNode -> [ProgRel]
nodeRels (SCCNode rels) = rels
nodeRels (RelNode rel)  = [rel]

{- State accumulated by the compiler as it traverses the program -}
type CompilerMonad = State CompilerState

type ArrId = Int

data CompilerState = CompilerState {
    cTypes        :: S.Set Type,
    cArrangements :: M.Map String [Arrangement]
}

emptyCompilerState :: CompilerState
emptyCompilerState = CompilerState {
    cTypes        = S.empty,
    cArrangements = M.empty
}

mkRelEnum :: DatalogProgram -> Doc
mkRelEnum d =
    "#[derive(Copy,Clone,Debug)]"                                                                               $$
    "pub enum Relations {"                                                                                      $$
    (nest' $ vcat $ punctuate comma $ mapIdx (\rel i -> pp rel <+> "=" <+> pp i) $ M.keys $ progRelations d)    $$
    "}"

relId :: String -> Doc
relId rel = "Relations::" <> pp rel <+> "as RelId"

-- t must be normalized
addType :: Type -> CompilerMonad ()
addType t = modify $ \s -> s{cTypes = S.insert t $ cTypes s}

-- Create a new arrangement or return existing arrangement id
addArrangement :: String -> Arrangement -> CompilerMonad ArrId
addArrangement relname arr = do
    arrs <- gets $ (M.! relname) . cArrangements
    let (arrs', aid) = case findIndex (==arr) arrs of
                            Nothing -> (arrs ++ [arr], length arrs)
                            Just i  -> (arrs, i)
    modify $ \s -> s{cArrangements = M.insert relname arrs' $ cArrangements s}
    return aid

-- Rust does not like parenthesis around singleton tuples
tuple :: [Doc] -> Doc
tuple [x] = x
tuple xs = parens $ hsep $ punctuate comma xs

-- Structs with a single constructor are compiled into Rust structs;
-- structs with multiple constructor are compiled into Rust enums.
isStructType :: Type -> Bool
isStructType TStruct{..} | length typeCons == 1 = True
isStructType TStruct{..}                        = False
isStructType t                                  = error $ "Compile.isStructType " ++ show t
<<<<<<< HEAD

mkConstructorName :: String -> Type -> String -> Doc
mkConstructorName tname t c =
    if isStructType t
       then pp tname
       else pp tname <> "::" <> pp c

=======

mkConstructorName :: String -> Type -> String -> Doc
mkConstructorName tname t c =
    if isStructType t
       then pp tname
       else pp tname <> "::" <> pp c

>>>>>>> 2a63f080
-- | Create a compilable Cargo crate.  If the crate already exists, only writes files
-- modified by the recompilation.
--
-- 'specname' - will be used as Cargo package and library names
--
-- 'imports' - user-provided string inserted after the generic header
-- from and before autogenerated code in lib.rs.
--
-- 'dir' - directory for the crate; will be created if does not
-- exists
compile :: DatalogProgram -> String -> String -> FilePath -> IO ()
compile d specname imports dir = do
    let (lib, rust_ffi, c_ffi) = compileLib d specname imports
    -- Create dir if it does not exist.
    createDirectoryIfMissing True dir
    -- Update rustLibFiles if they changed.
    mapM_ (\(path, content) -> do
            let path' = joinPath [dir, path]
            updateFile path' content)
         rustLibFiles
    -- Substitute specname template files; write files if changed.
    mapM_ (\(path, content) -> do
            let path' = joinPath [dir, path]
                content' = replace "datalog_example" specname content
            updateFile path' content')
          $ templateFiles specname
    -- Generate lib.rs file if changed.
    updateFile (joinPath [dir, specname, "lib.rs"]) (render lib)
    -- Generate ffi.rs file if changed.
    updateFile (joinPath [dir, specname, "ffi.rs"]) (render rust_ffi)
    -- Update matching C header file.
    updateFile (joinPath [dir, specname, specname ++ ".h"]) (render c_ffi)
    return ()

-- Replace file content if changed
updateFile :: FilePath -> String -> IO ()
updateFile path content = do
    createDirectoryIfMissing True $ takeDirectory path
    exists <- doesFileExist path
    let tmppath = addExtension path "tmp"
    if exists
       then do
            oldcontent <- readFile path
            when (oldcontent /= content) $ do
                writeFile tmppath content
                renameFile tmppath path
       else writeFile path content

-- | Compile Datalog program into Rust code that creates 'struct Program' representing
-- the program for the Rust Datalog library
compileLib :: DatalogProgram -> String -> String -> (Doc, Doc, Doc)
compileLib d specname imports =
    (header specname      $+$
     pp imports           $+$
     typedefs             $+$
     mkValueFromRecord d' $+$ -- Function to convert cmd_parser::Record to Value
     mkRelEnum d'         $+$ -- Relations enum
     valtype              $+$
     funcs                $+$
     prog
    ,
     ffiheader specname   $+$
     rust_ffi
    ,
     cheader specname     $+$
     c_ffi)
    where
    (rust_ffi, c_ffi) = FFI.mkFFIInterface d'
    -- Transform away rules with multiple heads
    d' = addDummyRel $ progExpandMultiheadRules d
    -- Compute ordered SCCs of the dependency graph.  These will define the
    -- structure of the program.
    depgraph = progDependencyGraph d'
    sccs = G.topsort' $ G.condensation depgraph
    -- Initialize arrangements map
    arrs = M.fromList $ map ((, []) . snd) $ G.labNodes depgraph
    -- Initialize types
    -- Make sure that empty tuple is always in Value, so it can be
    -- used to implement Value::default()
    types = S.fromList $ (tTuple []) : (map (typeNormalize d . relType) $ M.elems $ progRelations d')
    -- Compile SCCs
    (prog, cstate) = runState (do nodes <- mapM (compileSCC d' depgraph) sccs
                                  mkProg d' nodes)
                              $ emptyCompilerState{cArrangements = arrs,
                                                   cTypes        = types}
    -- Type declarations
    typedefs = vcat $ map mkTypedef $ M.elems $ progTypedefs d'
    -- Functions
    (fdef, fextern) = partition (isJust . funcDef) $ M.elems $ progFunctions d'
    funcs = vcat $ (map (mkFunc d') fextern ++ map (mkFunc d') fdef)
    -- 'Value' enum type
    valtype = mkValType d' $ cTypes cstate

-- Add dummy relation to the spec if it does not contain any.
-- Otherwise, we have to tediously handle this corner case in various
-- parts of the compiler.
addDummyRel :: DatalogProgram -> DatalogProgram
addDummyRel d | not $ M.null $ progRelations d = d
              | otherwise = d {progRelations = M.singleton "Null" $ Relation nopos True "Null" $ tTuple []}

mkTypedef :: TypeDef -> Doc
mkTypedef tdef@TypeDef{..} =
    case tdefType of
         Just TStruct{..} | length typeCons == 1
                          -> derive                                                                    $$
                             "pub struct" <+> pp tdefName <> targs <+> "{"                             $$
                             (nest' $ vcat $ punctuate comma $ map mkField $ consArgs $ head typeCons) $$
                             "}"                                                                       $$
                             impl_abomonate                                                            $$
                             mkFromRecord tdef                                                         $$
                             display
                          | otherwise
                          -> derive                                                                    $$
                             "pub enum" <+> pp tdefName <> targs <+> "{"                               $$
                             (nest' $ vcat $ punctuate comma $ map mkConstructor typeCons)             $$
                             "}"                                                                       $$
                             impl_abomonate                                                            $$
                             mkFromRecord tdef                                                         $$
                             display
         Just t           -> "type" <+> pp tdefName <+> targs <+> "=" <+> mkType t <> ";"
         Nothing          -> empty -- The user must provide definitions of opaque types
    where
    derive = "#[derive(Eq, Ord, Clone, Hash, PartialEq, PartialOrd, Serialize, Deserialize)]"
    targs = if null tdefArgs
               then empty
               else "<" <> (hsep $ punctuate comma $ map pp tdefArgs) <> ">"
    targs_traits = if null tdefArgs
                      then empty
                      else "<" <> (hsep $ punctuate comma $ map ((<> ": Val") . pp) tdefArgs) <> ">"
    targs_disp = if null tdefArgs
                    then empty
                    else "<" <> (hsep $ punctuate comma $ map ((<> ": fmt::Display + fmt::Debug") . pp) tdefArgs) <> ">"


    mkField :: Field -> Doc
    mkField f = pp (name f) <> ":" <+> mkType f

    mkConstructor :: Constructor -> Doc
    mkConstructor c =
        let args = vcat $ punctuate comma $ map mkField $ consArgs c in
        if null $ consArgs c
           then pp (name c)
           else pp (name c) <+> "{" $$
                nest' args $$
                "}"

    impl_abomonate = "impl" <+> targs_traits <+> "Abomonation for" <+> pp tdefName <> targs <> "{}"

    display = "impl" <+> targs_disp <+> "fmt::Display for" <+> pp tdefName <> targs <+> "{"                    $$
              "    fn fmt(&self, __formatter: &mut fmt::Formatter) -> fmt::Result {"                           $$
              "        match self {"                                                                           $$
              (nest' $ nest' $ nest' $ vcat $ punctuate comma $ map mkDispCons $ typeCons $ fromJust tdefType) $$
              "        }"                                                                                      $$
              "    }"                                                                                          $$
              "}"                                                                                              $$
              "impl" <+> targs_disp <+> "fmt::Debug for" <+> pp tdefName <> targs <+> "{"                      $$
              "    fn fmt(&self, f: &mut fmt::Formatter) -> fmt::Result {"                                     $$
              "        fmt::Display::fmt(&self, f)"                                                            $$
              "    }"                                                                                          $$
              "}"
    mkDispCons :: Constructor -> Doc
    mkDispCons c@Constructor{..} =
        cname <> "{" <> (hcat $ punctuate comma $ map (pp . name) consArgs) <> "} =>" <+>
        "write!(__formatter, \"" <> cname <> "{{" <> (hcat $ punctuate comma $ map (\_ -> "{:?}") consArgs) <> "}}\"," <+>
        (hcat $ punctuate comma $ map (("*" <>) . pp . name) consArgs) <> ")"
        where cname = mkConstructorName tdefName (fromJust tdefType) (name c)

{-
Generate FromRecord trait implementation for a struct type:

impl <T: FromRecord> FromRecord for DummyEnum<T> {
    fn from_record(val: &Record) -> Result<Self, String> {
        match val {
            Record::Struct(constr, args) => {
                match constr.as_ref() {
                    "Constr1" if args.len() == 2 => {
                        Ok(DummyEnum::Constr1{f1: <Bbool>::from_record(&args[0])?,
                                              f2: String::from_record(&args[1])?})
                    },
                    "Constr2" if args.len() == 3 => {
                        Ok(DummyEnum::Constr2{f1: <T>::from_record(&args[0])?,
                                              f2: <BigInt>::from_record(&args[1])?,
                                              f3: <Foo<T>>::from_record(&args[2])?})
                    },
                    "Constr3" if args.len() == 1 => {
                        Ok(DummyEnum::Constr3{f1: <(bool,bool)>::from_record(&args[0])?})
                    },
                    c => Result::Err(format!("unknown constructor {} of type DummyEnum in {:?}", c, *val))
                }
            },
            v => {
                Result::Err(format!("not a struct {:?}", *v))
            }
        }
    }
}
-}
mkFromRecord :: TypeDef -> Doc
mkFromRecord t@TypeDef{..} =
    "impl" <+> targs_bounds <+> "FromRecord for" <+> pp (name t) <> targs <+> "{"                                               $$
    "    fn from_record(val: &Record) -> Result<Self, String> {"                                                                $$
    "        match val {"                                                                                                       $$
    "            Record::Struct(constr, args) => {"                                                                             $$
    "                match constr.as_ref() {"                                                                                   $$
    (nest' $ nest' $ nest' $ nest' $ nest' constructors)                                                                        $$
    "                    c => Result::Err(format!(\"unknown constructor {} of type" <+> pp (name t) <+> "in {:?}\", c, *val))"  $$
    "                }"                                                                                                         $$
    "            },"                                                                                                            $$
    "            v => {"                                                                                                        $$
    "                Result::Err(format!(\"not a struct {:?}\", *v))"                                                           $$
    "            }"                                                                                                             $$
    "        }"                                                                                                                 $$
    "    }"                                                                                                                     $$
    "}"
    where
    targs = "<" <> (hcat $ punctuate comma $ map pp tdefArgs) <> ">"
    targs_bounds = "<" <> (hcat $ punctuate comma $ map ((<> ": FromRecord") . pp) tdefArgs) <> ">"
    constructors = vcat $ map mkcons $ typeCons $ fromJust tdefType
    mkcons :: Constructor -> Doc
    mkcons c@Constructor{..} =
        "\"" <> pp (name c) <> "\"" <+> "if args.len() ==" <+> (pp $ length consArgs) <+> "=> {" $$
        "    Ok(" <> cname <> "{" <> (hsep $ punctuate comma fields) <> "})"     $$
        "},"
        where
        cname = mkConstructorName tdefName (fromJust tdefType) (name c)
        fields = mapIdx (\f i -> pp (name f) <> ": <" <> (mkType f) <> ">::from_record(&args[" <> pp i <> "])?") consArgs

{-
 pub fn relValFromRecord(rel: Relations, rec: &Record) -> Result<Value, String> {
    match rel {
        Relations::Rel1 => {
            Ok(Value::Rel1Constr(<Rel1Type>::from_record(rec)?))
        },
        ..
        _ => Err(...)
    }
}
-}
mkValueFromRecord :: DatalogProgram -> Doc
mkValueFromRecord d@DatalogProgram{..} =
    mkRelname2Id d                                                                          $$
    mkRelId2Relations d                                                                     $$
    "pub fn relval_from_record(rel: Relations, rec: &Record) -> Result<Value, String> {"    $$
    "    match rel {"                                                                       $$
    (nest' $ nest' $ vcat $ punctuate comma entries)                                        $$
    "    }"                                                                                 $$
    "}"
    where
    entries = map mkrel $ M.elems progRelations
    mkrel :: Relation ->  Doc
    mkrel rel@Relation{..} =
        "Relations::" <> pp (name rel) <+> "=> {"                                                      $$
        "    Ok(Value::" <> mkValConstructorName' d t <> "(<" <> mkType t <> ">::from_record(rec)?))"  $$
        "}"
        where t = typeNormalize d relType

-- Convert string to RelId
mkRelname2Id :: DatalogProgram -> Doc
mkRelname2Id d =
    "pub fn relname2id(rname: &str) -> Option<Relations> {" $$
    "   match rname {"                                      $$
    (nest' $ nest' $ vcat $ entries)                        $$
    "       _  => None"                                     $$
    "   }"                                                  $$
    "}"
    where
    entries = map mkrel $ M.elems $ progRelations d
    mkrel :: Relation -> Doc
    mkrel rel = "\"" <> pp (name rel) <> "\" => Some(Relations::" <> pp (name rel) <> "),"

-- Convert string to RelId
mkRelId2Relations :: DatalogProgram -> Doc
mkRelId2Relations d =
    "pub fn relid2rel(rid: RelId) -> Option<Relations> {"   $$
    "   match rid {"                                        $$
    (nest' $ nest' $ vcat $ entries)                        $$
    "       _  => None"                                     $$
    "   }"                                                  $$
    "}"
    where
    entries = mapIdx mkrel $ M.elems $ progRelations d
    mkrel :: Relation -> Int -> Doc
    mkrel rel i = pp i <+> "=> Some(Relations::" <> pp (name rel) <> "),"

mkFunc :: DatalogProgram -> Function -> Doc
mkFunc d f@Function{..} | isJust funcDef =
    "fn" <+> pp (name f) <> tvars <> (parens $ hsep $ punctuate comma $ map mkArg funcArgs) <+> "->" <+> mkType funcType <+> "{"  $$
    (nest' $ mkExpr d (CtxFunc f) (fromJust funcDef) EVal)                                                                        $$
    "}"
                        | -- generate commented out prototypes of extern functions for user convenvience.
                          otherwise = "/* fn" <+> pp (name f) <> tvars <> (parens $ hsep $ punctuate comma $ map mkArg funcArgs) <+> "->" <+> mkType funcType <+> "*/"
    where 
    mkArg :: Field -> Doc
    mkArg a = pp (name a) <> ":" <+> "&" <> mkType a

    tvars = case funcTypeVars f of
                 []  -> empty
                 tvs -> "<" <> (hcat $ punctuate comma $ map ((<> ": Val") . pp) tvs) <> ">"

-- Generate Value type as an enum with one entry per type in types
mkValType :: DatalogProgram -> S.Set Type -> Doc
mkValType d types = 
    "#[derive(Eq, Ord, Clone, Hash, PartialEq, PartialOrd, Serialize, Deserialize, Debug)]" $$
    "pub enum Value {"                                                                      $$
    (nest' $ vcat $ punctuate comma $ map mkValCons $ S.toList types)                       $$
    "}"                                                                                     $$
    "unsafe_abomonate!(Value);"                                                             $$
    "impl Default for Value {"                                                              $$
    "    fn default() -> Value {" <> tuple0 <> "}"                                          $$
    "}"                                                                                     $$
    "impl fmt::Display for Value {"                                                         $$
    "    fn fmt(&self, f: &mut fmt::Formatter) -> fmt::Result {"                            $$
    "        match self {"                                                                  $$
    (nest' $ nest' $ nest' $ vcat $ punctuate comma $ map mkdisplay $ S.toList types)       $$
    "        }"                                                                             $$
    "    }"                                                                                 $$
    "}"
    where
    consname t = mkValConstructorName' d t
    mkValCons :: Type -> Doc
    mkValCons t = consname t <> (parens $ mkType t)
    tuple0 = "Value::" <> mkValConstructorName' d (tTuple []) <> "(())"
    mkdisplay :: Type -> Doc
    mkdisplay t = "Value::" <> consname t <+> "(v) => write!(f, \"{:?}\", *v)"

-- Generate Rust struct for ProgNode
compileSCC :: DatalogProgram -> DepGraph -> [G.Node] -> CompilerMonad ProgNode
compileSCC d dep nodes | recursive = compileSCCNode d relnames
                       | otherwise =  compileRelNode d (head relnames)
    where
    recursive = any (\(from, to) -> elem from nodes && elem to nodes) $ G.edges dep
    relnames = map (fromJust . G.lab dep) nodes

compileRelNode :: DatalogProgram -> String -> CompilerMonad ProgNode
compileRelNode d relname = do
    rel <- compileRelation d relname
    return $ RelNode rel

compileSCCNode :: DatalogProgram -> [String] -> CompilerMonad ProgNode
compileSCCNode d relnames = do
    rels <- mapM (compileRelation d) relnames
    return $ SCCNode rels

{- Generate Rust representation of relation and associated rules.

//Example code generated by this function:
let ancestorset: Arc<Mutex<ValSet<Value>>> = Arc::new(Mutex::new(FnvHashSet::default()));
let ancestor = {
    let ancestorset = ancestorset.clone();
    Relation {
        name:         "ancestor".to_string(),
        input:        false,
        id:           2,
        rules:        vec![
            Rule{
                rel: 1,
                xforms: vec![]
            },
            Rule{
                rel: 2,
                xforms: vec![XForm::Join{
                    afun:        &(arrange_by_snd as ArrangeFunc<Value>),
                    arrangement: (1,0),
                    jfun:        &(jfun as JoinFunc<Value>)
                }]
            }],
        arrangements: vec![
            Arrangement{
                name: "arrange_by_ancestor".to_string(),
                afun: &(arrange_by_fst as ArrangeFunc<Value>)
            },
            Arrangement{
                name: "arrange_by_self".to_string(),
                afun: &(arrange_by_self as ArrangeFunc<Value>)
            }],
        change_cb:    Arc::new(move |v,pol| set_update("ancestor", &ancestorset, v, pol))
    }
};
-}
compileRelation :: DatalogProgram -> String -> CompilerMonad ProgRel
compileRelation d rname = do
    let Relation{..} = getRelation d rname
    -- collect all rules for this relation
    let rules = filter (not . null . ruleRHS)
                $ filter ((== rname) . atomRelation . head . ruleLHS)
                $ progRules d
    rules' <- mapM (compileRule d) rules
    let f arrangements =
            "Relation {"                                                                $$
            "    name:         \"" <> pp rname <> "\".to_string(),"                     $$
            "    input:        " <> (if relGround then "true" else "false") <> ","      $$
            "    id:           Relations::" <> pp rname <+> "as RelId,"                 $$
            "    rules:        vec!["                                                   $$
            (nest' $ nest' $ vcat (punctuate comma rules') <> "],")                     $$
            "    arrangements: vec!["                                                   $$
            (nest' $ nest' $ vcat (punctuate comma arrangements) <> "],")               $$
            "    change_cb:    __update_cb.clone()"                                     $$
            "}"
    return (rname, f)

{- Generate Rust representation of a Datalog rule

// Example Rust code generated by this function
Rule{
    rel: 2,
    xforms: vec![XForm::Join{
        afun:        &(arrange_by_snd as ArrangeFunc<Value>),
        arrangement: (1,0),
        jfun:        &(jfun as JoinFunc<Value>)
    }]
}
-}
compileRule :: DatalogProgram -> Rule -> CompilerMonad Doc
compileRule d rl@Rule{..} = do
    let fstrel = atomRelation $ rhsAtom $ head ruleRHS
    xforms <- compileRule' d rl 0
    return $ "/*" <+> pp rl <+> "*/"                             $$
             "Rule{"                                             $$
             "    rel: Relations::" <> pp fstrel <+> "as RelId," $$
             "    xforms: vec!["                                 $$
             (nest' $ nest' $ vcat $ punctuate comma xforms)     $$
             "    ]}"

-- Generates one XForm in the chain
compileRule' :: DatalogProgram -> Rule -> Int -> CompilerMonad [Doc]
compileRule' d rl@Rule{..} last_rhs_idx = {-trace ("compileRule' " ++ show rl ++ " / " ++ show last_rhs_idx) $-} do
    -- Open up input constructor; bring Datalog variables into scope
    open <- if last_rhs_idx == 0
               then openAtom  d vALUE_VAR $ rhsAtom $ head ruleRHS
               else openTuple d vALUE_VAR $ rhsVarsAfter d rl last_rhs_idx
    -- Apply filters and assignments between last_rhs_idx and the next
    -- join or antijoin
    let filters = mkFilters d rl last_rhs_idx
    let prefix = open $+$ vcat filters
    -- index of the next join
    let join_idx = last_rhs_idx + length filters + 1
    if {-trace ("join_idx = " ++ show join_idx) $-} join_idx == length ruleRHS
       then do
           head <- mkHead d prefix rl
           return [head]
       else do
           (xform, last_idx') <-
               case ruleRHS !! join_idx of
                    RHSLiteral True a  -> mkJoin d prefix a rl join_idx
                    RHSLiteral False a -> (, join_idx) <$> mkAntijoin d prefix a rl join_idx
                    RHSFlatMap v e     -> (, join_idx) <$> mkFlatMap d prefix rl join_idx v e
           if {-trace ("last_idx' = " ++ show last_idx') $-} last_idx' < length ruleRHS
              then do rest <- compileRule' d rl last_idx'
                      return $ xform:rest
              else return [xform]

mkFlatMap :: DatalogProgram -> Doc -> Rule -> Int -> String -> Expr -> CompilerMonad Doc
mkFlatMap d prefix rl idx v e = do
    vars <- mkVarsTupleValue d $ rhsVarsAfter d rl idx
    -- Clone variables before passing them to the closure.
    let clones = vcat $ map ((\vname -> "let" <+> vname <+> "=" <+> vname <> ".clone();") . pp . name)
                      $ filter ((/= v) . name) $ rhsVarsAfter d rl idx
    let set = mkExpr d (CtxRuleRFlatMap rl idx) e EVal
        fmfun = braces'
                $ prefix $$
                  clones $$
                  "Some(Box::new(" <> set <> ".into_iter().map(move |" <> pp v <> "|" <> vars <> ")))"
    return $
        "XForm::FlatMap{"                                                                                                $$
        (nest' $ "fmfun: &{fn __f(" <> vALUE_VAR <> ": Value) -> Option<Box<Iterator<Item=Value>>>" $$ fmfun $$ "__f},") $$
        "}"

-- Generate Rust code to filter records and bring variables into scope.
-- The Rust code returns None if the record does not pass the filter.
--
-- let (v1,v2) /*v1,v2 are references*/ = match &v {
--     Value::Rel1(v1,v2) => (v1,v2),
--     _ => return None
-- };
openAtom :: DatalogProgram -> Doc -> Atom -> CompilerMonad Doc
openAtom d var Atom{..} = do
    let rel = getRelation d atomRelation
    constructor <- mkValConstructorName d $ relType rel
    let varnames = map pp $ exprVars atomVal
        vars = tuple varnames
        (pattern, cond) = mkPatExpr d "ref" atomVal
        cond_str = if cond == empty then empty else ("if" <+> cond)
    return $
        "let" <+> vars <+> "= match " <> var <> "{"                                    $$
        "    " <> constructor <> parens pattern <+> cond_str <+> "=> " <> vars <> ","  $$
        "    _ => return None"                                                         $$
        "};"

-- Generate Rust code to open up tuples and bring variables into scope.
openTuple :: DatalogProgram -> Doc -> [Field] -> CompilerMonad Doc
openTuple d var vs = do
    (tup, cons) <- mkVarsTupleValuePat d vs
    let vars = tuple $ map (pp . name) vs
    return $
        "let" <+> vars <+> "= match" <+> var <+> "{"                                              $$
        "    " <> tup <> "=>" <+> vars <> ","                                                     $$
        "    _ => panic!(\"Unexpected value {:?} (expected" <+> cons <+> ")\", " <> var <> ")"    $$
        "};"

-- Generate Rust constructor name for a type
mkValConstructorName :: DatalogProgram -> Type -> CompilerMonad Doc
mkValConstructorName d t = do
    let t' = typeNormalize d t
    addType t'
    return $ "Value::" <> mkValConstructorName' d t'

-- Assumes that t is normalized
mkValConstructorName' :: DatalogProgram -> Type -> Doc
mkValConstructorName' d t =
    case t of
         TTuple{..}  -> "tuple" <> pp (length typeTupArgs) <> "__" <>
                        (hcat $ punctuate "_" $ map (mkValConstructorName' d) typeTupArgs)
         TBool{}     -> "bool"
         TInt{}      -> "int"
         TString{}   -> "string"
         TBit{..}    -> "bit" <> pp typeWidth
         TUser{}     -> consuser
         TOpaque{}   -> consuser
         _           -> error $ "unexpected type " ++ show t ++ " in Compile.mkValConstructorName"
    where
    consuser = pp (typeName t) <>
               case typeArgs t of
                    [] -> empty
                    as -> "__" <> (hcat $ punctuate "_" $ map (mkValConstructorName' d) as)

mkValue :: DatalogProgram -> ECtx -> Expr -> CompilerMonad Doc
mkValue d ctx e = do
    constructor <- mkValConstructorName d $ exprType d ctx e
    return $ constructor <> (parens $ mkExpr d ctx e EVal)

mkTupleValue :: DatalogProgram -> ECtx -> [Expr] -> CompilerMonad Doc
mkTupleValue d ctx es = do
    constructor <- mkValConstructorName d $ tTuple $ map (exprType'' d ctx) es
    return $ constructor <> (parens $ tuple $ map (\e -> mkExpr d ctx e EVal) es)

mkVarsTupleValue :: DatalogProgram -> [Field] -> CompilerMonad Doc
mkVarsTupleValue d vs = do
    constructor <- mkValConstructorName d $ tTuple $ map typ vs
    return $ constructor <> (parens $ tuple $ map ((<> ".clone()") . pp . name) vs)

mkVarsTupleValuePat :: DatalogProgram -> [Field] -> CompilerMonad (Doc, Doc)
mkVarsTupleValuePat d vs = do
    constructor <- mkValConstructorName d $ tTuple $ map typ vs
    return $ (constructor <> (parens $ tuple $ map (("ref" <+>) . pp . name) vs), constructor)

-- Compile all contiguous RHSCondition terms following 'last_idx'
mkFilters :: DatalogProgram -> Rule -> Int -> [Doc]
mkFilters d rl@Rule{..} last_idx =
    mapIdx (\rhs i -> mkFilter d (CtxRuleRCond rl $ i + last_idx + 1) $ rhsExpr rhs)
    $ takeWhile (\case
                  RHSCondition{} -> True
                  _              -> False)
    $ drop (last_idx+1) ruleRHS

-- Implement RHSCondition semantics in Rust; brings new variables into
-- scope if this is an assignment
mkFilter :: DatalogProgram -> ECtx -> Expr -> Doc
mkFilter d ctx (E e@ESet{..}) = mkAssignFilter d ctx e
mkFilter d ctx e              = mkCondFilter d ctx e

mkAssignFilter :: DatalogProgram -> ECtx -> ENode -> Doc
mkAssignFilter d ctx e@(ESet _ l r) =
    "let" <+> vardecls <+> "= match" <+> r' <+> "{"                 $$
    (nest' $ pattern <+> cond_str <+> "=> " <+> vars <> ",")        $$
    "    _ => return None"                                          $$
    "};"
    where
    r' = mkExpr d (CtxSetR e ctx) r EVal
    (pattern, cond) = mkPatExpr d empty l
    varnames = map (pp . fst) $ exprVarDecls (CtxSetL e ctx) l
    vars = tuple varnames
    vardecls = tuple $ map ("ref" <+>) varnames
    cond_str = if cond == empty then empty else ("if" <+> cond)

mkCondFilter :: DatalogProgram -> ECtx -> Expr -> Doc
mkCondFilter d ctx e =
    "if !" <> mkExpr d ctx e EVal <+> "{return None;};"

-- Compile XForm::Join
-- Returns generated xform and index of the last RHS term consumed by
-- the XForm
mkJoin :: DatalogProgram -> Doc -> Atom -> Rule -> Int -> CompilerMonad (Doc, Int)
mkJoin d prefix atom rl@Rule{..} join_idx = do
    -- Build arrangement to join with
    let ctx = CtxRuleRAtom rl join_idx
        (arr, vmap) = normalizeArrangement d (getRelation d $ atomRelation atom) ctx $ atomVal atom
    aid <- addArrangement (atomRelation atom) arr
    -- Variables from previous terms that will be used in terms
    -- following the join.
    let post_join_vars = (rhsVarsAfter d rl (join_idx - 1)) `intersect`
                         (rhsVarsAfter d rl join_idx)
    -- Arrange variables from previous terms
    akey <- mkTupleValue d ctx $ map snd vmap
    aval <- mkVarsTupleValue d post_join_vars
    let afun = braces' $ prefix $$
                         "Some((" <> akey <> "," <+> aval <> "))"
    -- simplify pattern to only extract new variables from it
    let strip (E e@EStruct{..}) = E $ e{exprStructFields = map (\(n,v) -> (n, strip v)) exprStructFields}
        strip (E e@ETuple{..})  = E $ e{exprTupleFields = map strip exprTupleFields}
        strip (E e@EVar{..}) | isNothing $ lookupVar d ctx exprVar
                                = E e
        strip (E e@ETyped{..})  = E e{exprExpr = strip exprExpr}
        strip _                 = ePHolder
    -- Join function: open up both values, apply filters.
    open <- liftM2 ($$) (openTuple d ("*" <> vALUE_VAR1) post_join_vars)
                        (openAtom d ("*" <> vALUE_VAR2) atom{atomVal = strip $ atomVal atom})
    let filters = mkFilters d rl join_idx
        last_idx = join_idx + length filters
    -- If we're at the end of the rule, generate head atom; otherwise
    -- return all live variables in a tuple
    (ret, last_idx') <- if last_idx == length ruleRHS - 1
        then (, last_idx + 1) <$> mkValue d (CtxRuleL rl 0) (atomVal $ head $ ruleLHS)
        else (, last_idx)     <$> (mkVarsTupleValue d $ rhsVarsAfter d rl last_idx)
    let jfun = braces' $ open                     $$
                         vcat filters             $$
                         "Some" <> parens ret
    let doc = "XForm::Join{"                                                                                                                      $$
              (nest' $ "afun: &{fn __f(" <> vALUE_VAR <> ": Value) -> Option<(Value,Value)>" $$ afun $$ "__f},")                                  $$
              "    arrangement: (Relations::" <> pp (atomRelation atom) <+> "as RelId," <> pp aid <> "),"                                         $$
              (nest' $ "jfun: &{fn __f(_: &Value ," <> vALUE_VAR1 <> ": &Value," <> vALUE_VAR2 <> ": &Value) -> Option<Value>" $$ jfun $$ "__f}") $$
              "}"
    return (doc, last_idx')

-- Compile XForm::Antijoin
mkAntijoin :: DatalogProgram -> Doc -> Atom -> Rule -> Int -> CompilerMonad Doc
mkAntijoin d prefix Atom{..} rl@Rule{..} ajoin_idx = do
    akey <- mkValue d (CtxRuleRAtom rl ajoin_idx) atomVal
    aval <- mkVarsTupleValue d $ rhsVarsAfter d rl ajoin_idx
    let afun = braces' $ prefix $$
                         "Some((" <> akey <> "," <+> aval <> "))"
    return $ "XForm::Antijoin{"                                                                                 $$
             (nest' $ "afun: &{fn __f(" <> vALUE_VAR <> ": Value) -> Option<(Value,Value)>" $$ afun $$ "__f},") $$
             "    rel:  Relations::" <> pp atomRelation <+> "as RelId"                                          $$
             "}"

-- Normalize pattern expression for use in arrangement
normalizeArrangement :: DatalogProgram -> Relation -> ECtx -> Expr -> (Arrangement, [(String, Expr)])
normalizeArrangement d rel ctx pat = (Arrangement renamed, vmap)
    where
    pat' = exprFoldCtx (normalizePattern d) ctx pat
    (renamed, (_, vmap)) = runState (rename pat') (0, [])
    rename :: Expr -> State (Int, [(String, Expr)]) Expr
    rename (E e) =
        case e of
             EStruct{..}             -> do
                fs' <- mapM (\(n,e) -> (n,) <$> rename e) exprStructFields
                return $ E e{exprStructFields = fs'}
             ETuple{..}              -> do
                fs' <- mapM rename exprTupleFields
                return $ E e{exprTupleFields = fs'}
             EBool{}                 -> return $ E e
             EInt{}                  -> return $ E e
             EString{}               -> return $ E e
             EBit{}                  -> return $ E e
             EPHolder{}              -> return $ E e
             ETyped{..}              -> do
                e' <- rename exprExpr
                return $ E e{exprExpr = e'}
             _                       -> do
                vid <- gets fst
                let vname = "_" ++ show vid
                modify $ \(_, vmap) -> (vid + 1, vmap ++ [(vname, E e)])
                return $ eVar vname

-- Simplify away parts of the pattern that do not constrain its value.
normalizePattern :: DatalogProgram -> ECtx -> ENode -> Expr
normalizePattern _ ctx e | not (ctxInRuleRHSPattern ctx) = E e
normalizePattern d ctx e =
    case e of
         -- replace new variables with placeholders
         EVar{..}    | isNothing $ lookupVar d ctx exprVar
                                 -> ePHolder
         -- replace tuples and unique constructors populated with placeholders
         -- with a placeholder
         EStruct{..} | consIsUnique d exprConstructor && all ((== ePHolder) . snd) exprStructFields
                                 -> ePHolder
         ETuple{..}  | all (== ePHolder) exprTupleFields
                                 -> ePHolder
         _                       -> E e

-- Compile XForm::FilterMap that generates the head of the rule
mkHead :: DatalogProgram -> Doc -> Rule -> CompilerMonad Doc
mkHead d prefix rl = do
    v <- mkValue d (CtxRuleL rl 0) (atomVal $ head $ ruleLHS rl)
    let fmfun = braces' $ prefix $$
                          "Some" <> parens v
    return $
        "XForm::FilterMap{"                                                                       $$
        nest' ("fmfun: &{fn __f(" <> vALUE_VAR <> ": Value) -> Option<Value>" $$ fmfun $$ "__f}") $$
        "}"

-- Variables in the RHS of the rule declared before or in i'th term
-- and visible after the term.
rhsVarsAfter :: DatalogProgram -> Rule -> Int -> [Field]
rhsVarsAfter d rl i =
    filter (\f -> elem (name f) $ (map name $ ruleLHSVars d rl) `union`
                                  (concatMap (ruleRHSTermVars rl) [i+1..length (ruleRHS rl) - 1]))
           $ ruleRHSVars d rl (i+1)

mkProg :: DatalogProgram -> [ProgNode] -> CompilerMonad Doc
mkProg d nodes = do
    rels <- vcat <$>
            mapM (\(rname, rel) -> do
                  relarrs <- gets ((M.! rname) . cArrangements)
                  arrs <- mapM (mkArrangement d (getRelation d rname)) relarrs
                  return $ "let" <+> pp rname <+> "=" <+> rel arrs <> ";")
                 (concatMap nodeRels nodes)
    let pnodes = map mkNode nodes
        prog = "Program {"                                      $$
               "    nodes: vec!["                               $$
               (nest' $ nest' $ vcat $ punctuate comma pnodes)  $$
               "]}"
    return $
        "pub fn prog(__update_cb: UpdateCallback<Value>) -> Program<Value> {"  $$
        (nest' $ rels $$ prog)                                                 $$
        "}"

mkNode :: ProgNode -> Doc
mkNode (RelNode (rel,_)) =
    "ProgNode::RelNode{rel:" <+> pp rel <> "}"
mkNode (SCCNode rels)    =
    "ProgNode::SCCNode{rels: vec![" <> (commaSep $ map (pp . fst) rels) <> "]}"

mkArrangement :: DatalogProgram -> Relation -> Arrangement -> CompilerMonad Doc
mkArrangement d rel (Arrangement pattern) = do
    let (pat, cond) = mkPatExpr d "ref" pattern
        cond' = if cond == empty then empty else ("if" <+> cond)
    -- extract variables with types from pattern, in the order
    -- consistent with that returned by 'rename'.
    let getvars :: Type -> Expr -> [Field]
        getvars t (E EStruct{..}) =
            concatMap (\(e,t) -> getvars t e)
            $ zip (map snd exprStructFields) (map typ $ consArgs $ fromJust $ find ((== exprConstructor) . name) cs)
            where TStruct _ cs = typ' d t
        getvars t (E ETuple{..})  =
            concatMap (\(e,t) -> getvars t e) $ zip exprTupleFields ts
            where TTuple _ ts = typ' d t
        getvars t (E ETyped{..})  = getvars t exprExpr
        getvars t (E EVar{..})    = [Field nopos exprVar t]
        getvars _ _               = []
    patvars <- mkVarsTupleValue d $ getvars (relType rel) pattern
    constructor <- mkValConstructorName d $ relType rel
    let afun = braces' $
               "match" <+> vALUE_VAR <+> "{"                                                                                  $$
               (nest' $ constructor <> parens pat <+> cond' <+> "=> Some((" <> patvars <> "," <+> vALUE_VAR <> ".clone())),") $$
               "    _ => None"                                                                                                $$
               "}"
    return $
        "Arrangement{"                                                                                      $$
        "   name: \"" <> pp pattern <> "\".to_string(),"                                                    $$
        (nest' $ "afun: &{fn __f(" <> vALUE_VAR <> ": Value) -> Option<(Value,Value)>" $$ afun $$ "__f}")   $$
        "}"

-- Compile Datalog pattern expression to Rust.
-- The first element in the return tuple is a Rust match pattern, the second
-- element is a (possibly empty condition attached to the pattern),
-- e.g., the Datalog pattern
-- 'Constructor{f1= x, f2= "foo"}' compiles into
-- '(TypeName::Constructor{f1: x, f2=_0}, *_0 == "foo".to_string())'
-- where '_0' is an auxiliary variable of type 'String'
--
-- 'varprefix' is a prefix to be added to variables declared in the
-- pattern, e.g., "ref".
mkPatExpr :: DatalogProgram -> Doc -> Expr -> (Doc, Doc)
mkPatExpr d varprefix e = evalState (exprFoldM (mkPatExpr' d varprefix) e) 0

mkPatExpr' :: DatalogProgram -> Doc -> ExprNode (Doc, Doc) -> State Int (Doc, Doc)
mkPatExpr' _ varprefix EVar{..}                  = return (varprefix <+> pp exprVar, empty)
mkPatExpr' _ varprefix EVarDecl{..}              = return (varprefix <+> pp exprVName, empty)
mkPatExpr' _ _         (EBool _ True)            = return ("true", empty)
mkPatExpr' _ _         (EBool _ False)           = return ("false", empty)
mkPatExpr' _ varprefix EInt{..}                  = do
    i <- get
    put $ i+1
    let vname = pp $ "_" <> pp i
    return (varprefix <+> vname, "*" <> vname <+> "==" <+> mkInt exprIVal)
mkPatExpr' _ varprefix EString{..}               = do
    i <- get
    put $ i+1
    let vname = pp $ "_" <> pp i
    return (varprefix <+> vname, "*" <> vname <+> "==" <+> "\"" <> pp exprString <> "\"" <> ".to_string()")
mkPatExpr' _ _         EBit{..} | exprWidth <= 64= return (pp exprIVal, empty)
mkPatExpr' _ varprefix EBit{..}                  = do
    i <- get
    put $ i+1
    let vname = pp $ "_" <> pp i
    return (varprefix <+> vname, "*" <> vname <+> "==" <+> "Uint::parse_bytes(b\"" <> pp exprIVal <> "\", 10)")
mkPatExpr' d _         EStruct{..}               = return (e, cond)
    where
    t = consType d exprConstructor
    struct_name = name t
    e = pp struct_name <>
        (if isStructType (fromJust $ tdefType t) then empty else ("::" <> pp exprConstructor)) <>
        (braces $ hsep $ punctuate comma $ map (\(fname, (e, _)) -> pp fname <> ":" <+> e) exprStructFields)
    cond = hsep $ intersperse "&&" $ filter (/= empty)
                                   $ map (\(_,(_,c)) -> c) exprStructFields
mkPatExpr' d _         ETuple{..}                = return (e, cond)
    where
    e = "(" <> (hsep $ punctuate comma $ map (pp . fst) exprTupleFields) <> ")"
    cond = hsep $ intersperse "&&" $ filter (/= empty)
                                   $ map (pp . snd) exprTupleFields
mkPatExpr' _ _         EPHolder{}                = return ("_", empty)
mkPatExpr' _ _         ETyped{..}                = return exprExpr
mkPatExpr' _ _         e                         = error $ "Compile.mkPatExpr' " ++ (show $ exprMap fst e)

-- Convert Datalog expression to Rust.
-- We generate the code so that all variables are references and must
-- be dereferenced before use or cloned when passed to a constructor,
-- assigned to another variable or returned.
mkExpr :: DatalogProgram -> ECtx -> Expr -> EKind -> Doc
mkExpr d ctx e k | k == EVal  = val e'
                 | k == ERef  = ref e'
                 | k == ELVal = lval e'
    where
    e' = exprFoldCtx (mkExpr_ d) ctx e

mkExpr_ :: DatalogProgram -> ECtx -> ExprNode (Doc, EKind, ENode) -> (Doc, EKind, ENode)
mkExpr_ d ctx e = (t', k', e')
    where (t', k') = mkExpr' d ctx e
          e' = exprMap (E . sel3) e

-- Compiled expressions are represented as '(Doc, EKind)' tuple, where
-- the second components is the kind of the compiled representation
mkExpr' :: DatalogProgram -> ECtx -> ExprNode (Doc, EKind, ENode) -> (Doc, EKind)
-- All variables are references
mkExpr' _ _ EVar{..}    = (pp exprVar, ERef)

-- Function arguments are passed as read-only references
-- Functions return real values.
mkExpr' _ _ EApply{..}  =
    (pp exprFunc <> (parens $ commaSep $ map ref exprArgs), EVal)

-- Field access automatically dereferences subexpression
mkExpr' _ _ EField{..} = (sel1 exprStruct <> "." <> pp exprField, ELVal)

mkExpr' _ _ (EBool _ True) = ("true", EVal)
mkExpr' _ _ (EBool _ False) = ("false", EVal)
mkExpr' _ _ EInt{..} = (mkInt exprIVal, EVal)
mkExpr' _ _ EString{..} = ("r###\"" <> pp exprString <> "\"###.to_string()", EVal)
mkExpr' _ _ EBit{..} | exprWidth <= 64 = (pp exprIVal <+> "as" <+> mkType (tBit exprWidth), EVal)
                     | otherwise       = ("Uint::parse_bytes(b\"" <> pp exprIVal <> "\", 10)", EVal)

-- Struct fields must be values
mkExpr' d ctx EStruct{..} | ctxInSetL ctx
                          = (tname <> fieldlvals, ELVal)
                          | isstruct
                          = (tname <> fieldvals, EVal)
                          | otherwise
                          = (tname <> "::" <> pp exprConstructor <> fieldvals, EVal)
    where fieldvals  = braces $ commaSep $ map (\(fname, v) -> pp fname <> ":" <+> val v) exprStructFields
          fieldlvals = braces $ commaSep $ map (\(fname, v) -> pp fname <> ":" <+> lval v) exprStructFields
          tdef = consType d exprConstructor
          isstruct = isStructType $ fromJust $ tdefType tdef
          tname = pp $ name tdef

-- Tuple fields must be values
mkExpr' _ ctx ETuple{..} | ctxInSetL ctx
                         = (tuple $ map lval exprTupleFields, ELVal)
                         | otherwise
                         = (tuple $ map val exprTupleFields, EVal)

mkExpr' d ctx e@ESlice{..} = (mkSlice (val exprOp, w) exprH exprL, EVal)
    where
    e' = exprMap (E . sel3) e
    TBit _ w = exprType' d (CtxSlice e' ctx) $ E $ sel3 exprOp

-- Match expression is a reference
mkExpr' d ctx e@EMatch{..} = (doc, EVal)
    where
    m = {-if exprIsVarOrFieldLVal d (CtxMatchExpr (exprMap (E . sel3) e) ctx) (E $ sel3 exprMatchExpr)
           then mutref exprMatchExpr
           else ref exprMatchExpr -}
        deref exprMatchExpr
    doc = ("match" <+> m <+> "{")
          $$
          (nest' $ vcat $ punctuate comma cases)
          $$
          "}"
    cases = map (\(c,v) -> let (match, cond) = mkPatExpr d "ref" (E $ sel3 c)
                               cond' = if cond == empty then empty else ("if" <+> cond) in
                           match <+> cond' <+> "=>" <+> val v) exprCases

-- Variables are mutable references
mkExpr' _ _ EVarDecl{..} = ("ref mut" <+> pp exprVName, ELVal)

mkExpr' _ ctx ESeq{..} | ctxIsSeq2 ctx || ctxIsFunc ctx
                       = (body, EVal)
                       | otherwise
                       = (braces' body, EVal)
    where
    body = (sel1 exprLeft <> ";") $$ val exprRight

mkExpr' _ _ EITE{..} = (doc, EVal)
    where
    doc = ("if" <+> deref exprCond <+> "{") $$
          (nest' $ val exprThen)            $$
          ("}" <+> "else" <+> "{")          $$
          (nest' $ val exprElse)            $$
          "}"

-- Desonctruction expressions in LHS are compiled into let statements, other assignments
-- are compiled into normal assignments.  Note: assignments in rule
-- atoms are handled by a different code path.
mkExpr' d ctx ESet{..} | islet     = ("let" <+> assign <> optsemi, EVal)
                       | otherwise = (assign, EVal)
    where
    islet = exprIsDeconstruct d $ E $ sel3 exprLVal
    assign = lval exprLVal <+> "=" <+> val exprRVal
    optsemi = if not (ctxIsSeq1 ctx) then ";" else empty

-- operators take values or lvalues and return values
mkExpr' d ctx e@EBinOp{..} = (v', EVal)
    where
    e1 = val exprLeft
    e2 = val exprRight
    e' = exprMap (E . sel3) e
    t  = exprType' d ctx (E e')
    t1 = exprType' d (CtxBinOpL e' ctx) (E $ sel3 exprLeft)
    t2 = exprType' d (CtxBinOpR e' ctx) (E $ sel3 exprRight)
    v = case exprBOp of
             Concat | t == tString
                    -> parens $ e1 <+> "+" <+> ref exprRight
             Concat -> mkConcat (e1, typeWidth t1) (e1, typeWidth t2)
             Impl   -> parens $ "!" <> e1 <+> "||" <+> e2
             op     -> parens $ e1 <+> mkBinOp op <+> e2
    -- Truncate bitvector result in case the type used to represent it
    -- in Rust is larger than the bitvector width.
    v' = if elem exprBOp bopsRequireTruncation
            then mkTruncate v t
            else v

mkExpr' d ctx e@EUnOp{..} = (v, EVal)
    where
    arg =  val exprOp
    e' = exprMap (E . sel3) e
    v = case exprUOp of
             Not    -> parens $ "!" <> arg
             BNeg   -> mkTruncate (parens $ "!" <> arg) $ exprType' d ctx (E e')

mkExpr' _ _ EPHolder{} = ("_", ELVal)

-- keep type ascriptions in LHS of assignment and in integer constants
mkExpr' _ ctx ETyped{..} | ctxIsSetL ctx = (e' <+> ":" <+> mkType exprTSpec, cat)
                         | isint         = (parens $ e' <+> "as" <+> mkType exprTSpec, cat)
                         | otherwise     = (e', cat)
    where
    (e', cat, e) = exprExpr
    isint = case e of
                 EInt{} -> True
                 _      -> False


mkType :: (WithType a) => a -> Doc
mkType x = mkType' $ typ x

mkType' :: Type -> Doc
mkType' TBool{}                    = "bool"
mkType' TInt{}                     = "Int"
mkType' TString{}                  = "String"
mkType' TBit{..} | typeWidth <= 8  = "u8"
                 | typeWidth <= 16 = "u16"
                 | typeWidth <= 32 = "u32"
                 | typeWidth <= 64 = "u64"
                 | otherwise       = "Uint"
mkType' TTuple{..}                 = parens $ commaSep $ map mkType' typeTupArgs
mkType' TUser{..}                  = pp typeName <>
                                    if null typeArgs
                                       then empty
                                       else "<" <> (commaSep $ map mkType' typeArgs) <> ">"
mkType' TOpaque{..}                = pp typeName <>
                                    if null typeArgs
                                       then empty
                                       else "<" <> (commaSep $ map mkType' typeArgs) <> ">"
mkType' TVar{..}                   = pp tvarName
mkType' t                          = error $ "Compile.mkType' " ++ show t

mkBinOp :: BOp -> Doc
mkBinOp Eq     = "=="
mkBinOp Neq    = "!="
mkBinOp Lt     = "<"
mkBinOp Gt     = ">"
mkBinOp Lte    = "<="
mkBinOp Gte    = ">="
mkBinOp And    = "&&"
mkBinOp Or     = "||"
mkBinOp Mod    = "%"
mkBinOp Div    = "/"
mkBinOp ShiftR = ">>"
mkBinOp BAnd   = "&"
mkBinOp BOr    = "|"
mkBinOp ShiftL = "<<"
mkBinOp Plus   = "+"
mkBinOp Minus  = "-"
mkBinOp Times  = "*"

-- These operators require truncating the output value to correct
-- width.
bopsRequireTruncation = [ShiftL, Plus, Minus, Times]

-- Produce code to cast bitvector to a different-width BV.
-- The value of 'e' must fit in the new width.
castBV :: Doc -> Int -> Int -> Doc
castBV e w1 w2 | t1 == t2
               = e
               | w1 <= 64 && w2 <= 64
               = parens $ e <+> "as" <+> t2
               | w2 > 64
               = "Uint::from_u64(" <> e <> ")"
               | otherwise
               = e <> "to_" <> t2 <> "().unwrap()"
    where
    t1 = mkType $ tBit w1
    t2 = mkType $ tBit w2

-- Concatenate two bitvectors
mkConcat :: (Doc, Int) -> (Doc, Int) -> Doc
mkConcat (e1, w1) (e2, w2) =
    parens $ e1'' <+> "|" <+> e2'
    where
    e1' = castBV e1 w1 (w1+w2)
    e2' = castBV e2 w2 (w1+w2)
    e1'' = parens $ e1' <+> "<<" <+> pp w2

mkSlice :: (Doc, Int) -> Int -> Int -> Doc
mkSlice (e, w) h l = castBV res w (h - l + 1)
    where
    res = parens $ (parens $ e <+> ">>" <+> pp l) <+> "&" <+> mask
    mask = mkBVMask (h - l + 1)

mkBVMask :: Int -> Doc
mkBVMask w | w > 64    = "Uint::parse_bytes(b\"" <> m <> "\", 16)"
           | otherwise = "0x" <> m
    where
    m = pp $ showHex (((1::Integer) `shiftL` w) - 1) ""

mkTruncate :: Doc -> Type -> Doc
mkTruncate v t =
    case t of
         TBit{..} | needsTruncation typeWidth
                  -> parens $ v <+> "&" <+> mask typeWidth
         _        -> v
    where
    needsTruncation :: Int -> Bool
    needsTruncation w = mask w /= empty
    mask :: Int -> Doc
    mask w | w < 8 || w > 8  && w < 16 || w > 16 && w < 32 || w > 32 && w < 64 || w > 64
           = mkBVMask w
    mask _ = empty

mkInt :: Integer -> Doc
mkInt v | v <= (toInteger (maxBound::Word64)) && v >= (toInteger (minBound::Word64))
        = "Int::from_u64(" <> pp v <> ")"
        | v <= (toInteger (maxBound::Int64))  && v >= (toInteger (minBound::Int64))
        = "Int::from_i64(" <> pp v <> ")"
        | otherwise
        = "Int::parse_bytes(b\"" <> pp v <> "\", 10)"<|MERGE_RESOLUTION|>--- conflicted
+++ resolved
@@ -104,13 +104,9 @@
     map (mapSnd (BS.unpack)) $
         [ (joinPath [specname, "Cargo.toml"]  , $(embedFile "rust/template/Cargo.toml"))
         , (joinPath [specname, "main.rs"]     , $(embedFile "rust/template/main.rs"))
-<<<<<<< HEAD
         , (joinPath [specname, "ffi_test.rs"] , $(embedFile "rust/template/ffi_test.rs"))
         , (joinPath [specname, "valmap.rs"]   , $(embedFile "rust/template/valmap.rs"))
         ]
-=======
-        , (joinPath [specname, "ffi_test.rs"] , $(embedFile "rust/template/ffi_test.rs")) ]
->>>>>>> 2a63f080
 
 -- Rust differential_datalog library
 rustLibFiles :: [(String, String)]
@@ -239,7 +235,6 @@
 isStructType TStruct{..} | length typeCons == 1 = True
 isStructType TStruct{..}                        = False
 isStructType t                                  = error $ "Compile.isStructType " ++ show t
-<<<<<<< HEAD
 
 mkConstructorName :: String -> Type -> String -> Doc
 mkConstructorName tname t c =
@@ -247,15 +242,6 @@
        then pp tname
        else pp tname <> "::" <> pp c
 
-=======
-
-mkConstructorName :: String -> Type -> String -> Doc
-mkConstructorName tname t c =
-    if isStructType t
-       then pp tname
-       else pp tname <> "::" <> pp c
-
->>>>>>> 2a63f080
 -- | Create a compilable Cargo crate.  If the crate already exists, only writes files
 -- modified by the recompilation.
 --
@@ -547,7 +533,7 @@
     "}"
                         | -- generate commented out prototypes of extern functions for user convenvience.
                           otherwise = "/* fn" <+> pp (name f) <> tvars <> (parens $ hsep $ punctuate comma $ map mkArg funcArgs) <+> "->" <+> mkType funcType <+> "*/"
-    where 
+    where
     mkArg :: Field -> Doc
     mkArg a = pp (name a) <> ":" <+> "&" <> mkType a
 
