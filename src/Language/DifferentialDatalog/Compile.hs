--- conflicted
+++ resolved
@@ -185,10 +185,7 @@
     map (mapSnd unpackFixNewline)
         [ ("src/build.rs"               , $(embedFile "rust/template/src/build.rs"))
         , ("src/main.rs"                , $(embedFile "rust/template/src/main.rs"))
-<<<<<<< HEAD
         , ("src/d3main.rs"              , $(embedFile "rust/template/src/d3main.rs"))        
-=======
->>>>>>> 5cfb2b9c
         , ("src/inventory.rs"           , $(embedFile "rust/template/src/inventory.rs"))
         , ("src/ovsdb_api.rs"           , $(embedFile "rust/template/src/ovsdb_api.rs"))
         , ("ddlog.h"                    , $(embedFile "rust/template/ddlog.h"))
@@ -244,7 +241,6 @@
         , ("cmd_parser/Cargo.toml"                                , $(embedFile "rust/template/cmd_parser/Cargo.toml"))
         , ("cmd_parser/lib.rs"                                    , $(embedFile "rust/template/cmd_parser/lib.rs"))
         , ("cmd_parser/parse.rs"                                  , $(embedFile "rust/template/cmd_parser/parse.rs"))
-<<<<<<< HEAD
         , ("d3log/Cargo.toml"                                     , $(embedFile "rust/template/d3log/Cargo.toml"))
         , ("d3log/src/dispatch.rs"                                , $(embedFile "rust/template/d3log/src/dispatch.rs"))
         , ("d3log/src/error.rs"                                   , $(embedFile "rust/template/d3log/src/error.rs"))
@@ -253,8 +249,6 @@
         , ("d3log/src/record_batch.rs"                            , $(embedFile "rust/template/d3log/src/record_batch.rs"))
         , ("d3log/src/ddvalue_batch.rs"                           , $(embedFile "rust/template/d3log/src/ddvalue_batch.rs"))
         , ("d3log/src/broadcast.rs"                               , $(embedFile "rust/template/d3log/src/broadcast.rs"))
-=======
->>>>>>> 5cfb2b9c
         , ("ovsdb/Cargo.toml"                                     , $(embedFile "rust/template/ovsdb/Cargo.toml"))
         , ("ovsdb/lib.rs"                                         , $(embedFile "rust/template/ovsdb/lib.rs"))
         , ("ovsdb/test.rs"                                        , $(embedFile "rust/template/ovsdb/test.rs"))
