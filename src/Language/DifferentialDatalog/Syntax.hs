{-# LANGUAGE FlexibleContexts, RecordWildCards, OverloadedStrings, LambdaCase #-}

-- This file is incorrectly named; it does not have anything to do with syntax.
-- In fact, this file contains the definition of the program intermediate representation:
-- the data structures used to represent the datalog program.
-- Each data structure must implement several instances:
-- PP: pretty-printing
-- Eq: equality testing (in general it is recursive and it ignores the position)
-- Show: conversion to string; in general it just calls pp
-- WithPos: manipulating position information

module Language.DifferentialDatalog.Syntax (
        Type(..),
        typeTypeVars,
        tBool,
        tInt,
        tString,
        tBit,
        tStruct,
        tTuple,
        tUser,
        tVar,
        tOpaque,
        structFields,
        structGetField,
        structFieldGuarded,
        Field(..),
        TypeDef(..),
        Constructor(..),
        consType,
        Relation(..),
        RuleRHS(..),
        Atom(..),
        Rule(..),
        ExprNode(..),
        Expr(..),
<<<<<<< HEAD
        ENode,
=======
        Assignment(..),
        Statement(..),
>>>>>>> 0148b8f4
        enode,
        eVar,
        eApply,
        eField,
        eBool,
        eTrue,
        eFalse,
        eInt,
        eString,
        eBit,
        eStruct,
        eTuple,
        eSlice,
        eMatch,
        eVarDecl,
        eSeq,
        eITE,
        eSet,
        eBinOp,
        eUnOp,
        eNot,
        ePHolder,
        eTyped,
        Function(..),
        funcTypeVars,
        DatalogProgram(..),
        progStructs,
        progConstructors,
        ECtx(..),
        ctxParent,
        ctxAncestors,
        ctxIsRuleL,
        ctxInRuleL,
        ctxIsMatchPat,
        ctxInMatchPat,
        ctxIsSetL,
        ctxInSetL,
        ctxIsSeq1,
        ctxInSeq1,
        ctxIsTyped)
where

import Text.PrettyPrint
import Data.Maybe
import Data.List
import Data.String.Utils
import qualified Data.Map as M

import Language.DifferentialDatalog.Pos
import Language.DifferentialDatalog.Ops
import Language.DifferentialDatalog.Name
import Language.DifferentialDatalog.PP


data Field = Field { fieldPos  :: Pos
                   , fieldName :: String
                   , fieldType :: Type
                   }

instance Eq Field where
    (==) (Field _ n1 t1) (Field _ n2 t2) = n1 == n2 && t1 == t2

instance WithPos Field where
    pos = fieldPos
    atPos f p = f{fieldPos = p}

instance WithName Field where
    name = fieldName

instance PP Field where
    pp (Field _ n t) = pp n <> ":" <+>pp t

instance Show Field where
    show = render . pp


data Type = TBool     {typePos :: Pos}
          | TInt      {typePos :: Pos}
          | TString   {typePos :: Pos}
          | TBit      {typePos :: Pos, typeWidth :: Int}
          | TStruct   {typePos :: Pos, typeCons :: [Constructor]}
          | TTuple    {typePos :: Pos, typeTupArgs :: [Type]}
          | TUser     {typePos :: Pos, typeName :: String, typeArgs :: [Type]}
          | TVar      {typePos :: Pos, tvarName :: String}
          | TOpaque   {typePos :: Pos, typeName :: String, typeArgs :: [Type]}

tBool     = TBool     nopos
tInt      = TInt      nopos
tString   = TString   nopos
tBit      = TBit      nopos
tStruct   = TStruct   nopos
tTuple    = TTuple    nopos
tUser     = TUser     nopos
tVar      = TVar      nopos
tOpaque   = TOpaque   nopos

structGetField :: Type -> String -> Field
structGetField t f = fromJust $ find ((==f) . name) $ structFields t

structFields :: Type -> [Field]
structFields (TStruct _ cs) = nub $ concatMap consArgs cs
structFields t              = error $ "structFields " ++ show t

-- True iff the field is not defined in some constructors
structFieldGuarded :: Type -> String -> Bool
structFieldGuarded (TStruct _ cs) f = any (isNothing . find ((==f) . name) . consArgs) cs
structFieldGuarded t              _ = error $ "structFieldGuarded " ++ show t

{-
-- All constructors that contain the field
structFieldConstructors :: [Constructor] -> String -> [Constructor]
structFieldConstructors cs f = filter (isJust . find ((==f) . name) . consArgs) cs

structTypeDef :: Refine -> Type -> TypeDef
structTypeDef r TStruct{..} = consType r $ name $ head typeCons
structTypeDef _ t           = error $ "structTypeDef " ++ show t
-}

instance Eq Type where
    (==) (TBool _)          (TBool _)           = True
    (==) (TInt _)           (TInt _)            = True
    (==) (TString _)        (TString _)         = True
    (==) (TBit _ w1)        (TBit _ w2)         = w1 == w2
    (==) (TStruct _ cs1)    (TStruct _ cs2)     = cs1 == cs2
    (==) (TTuple _ ts1)     (TTuple _ ts2)      = ts1 == ts2
    (==) (TUser _ n1 as1)   (TUser _ n2 as2)    = n1 == n2 && as1 == as2
    (==) (TVar _ v1)        (TVar _ v2)         = v1 == v2
    (==) (TOpaque _ t1 as1) (TOpaque _ t2 as2)  = t1 == t2 && as1 == as2
    (==) _                  _                   = False

instance WithPos Type where
    pos = typePos
    atPos t p = t{typePos = p}

instance PP Type where
    pp (TBool _)        = "bool"
    pp (TInt _)         = "int"
    pp (TString _)      = "string"
    pp (TBit _ w)       = "bit<" <> pp w <> ">"
    pp (TStruct _ cons) = hcat $ punctuate (" | ") $ map pp cons
    pp (TTuple _ as)    = parens $ hsep $ punctuate comma $ map pp as
    pp (TUser _ n as)   = pp n <>
                          if null as
                             then empty
                             else "<" <> (hcat $ punctuate comma $ map pp as) <> ">"
    pp (TVar _ v)       = "'" <> pp v
    pp (TOpaque _ t as) = pp t <>
                          if null as
                             then empty
                             else "<" <> (hcat $ punctuate comma $ map pp as) <> ">"

instance Show Type where
    show = render . pp


-- Type variables used in type declaration
typeTypeVars :: Type -> [String]
typeTypeVars TBool{}     = []
typeTypeVars TInt{}      = []
typeTypeVars TString{}   = []
typeTypeVars TBit{}      = []
typeTypeVars TStruct{..} = nub $ concatMap (typeTypeVars . fieldType) 
                               $ concatMap consArgs typeCons
typeTypeVars TTuple{..}  = nub $ concatMap typeTypeVars typeTupArgs
typeTypeVars TUser{..}   = nub $ concatMap typeTypeVars typeArgs
typeTypeVars TVar{..}    = [tvarName]
typeTypeVars TOpaque{..} = nub $ concatMap typeTypeVars typeArgs

data TypeDef = TypeDef { tdefPos  :: Pos
                       , tdefName :: String
                       , tdefArgs :: [String]
                       , tdefType :: Maybe Type
                       }

instance WithPos TypeDef where
    pos = tdefPos
    atPos t p = t{tdefPos = p}

instance WithName TypeDef where
    name = tdefName

instance PP TypeDef where
    pp TypeDef{..} = "typedef" <+> pp tdefName <>
                     (if null tdefArgs
                         then empty
                         else "<" <> (hcat $ punctuate comma $ map (("'" <>) . pp) tdefArgs) <> ">") <+>
                     maybe empty (("=" <+>) . pp) tdefType

instance Show TypeDef where
    show = render . pp

instance Eq TypeDef where
    (==) t1 t2 = name t1 == name t2 && tdefType t1 == tdefType t2

data Constructor = Constructor { consPos :: Pos
                               , consName :: String
                               , consArgs :: [Field]
                               }

instance Eq Constructor where
    (==) (Constructor _ n1 as1) (Constructor _ n2 as2) = n1 == n2 && as1 == as2

instance WithName Constructor where
    name = consName

instance WithPos Constructor where
    pos = consPos
    atPos c p = c{consPos = p}

instance PP Constructor where
    pp Constructor{..} = pp consName <> (braces $ hsep $ punctuate comma $ map pp consArgs)

instance Show Constructor where
    show = render . pp

consType :: DatalogProgram -> String -> TypeDef
consType d c = 
    fromJust
    $ find (\td -> case tdefType td of
                        Just (TStruct _ cs) -> any ((==c) . name) cs
                        _                   -> False)
    $ progTypedefs d

data Relation = Relation { relPos         :: Pos
                         , relGround      :: Bool
                         , relName        :: String
                         , relArgs        :: [Field]
                         }

instance Eq Relation where
    (==) (Relation _ g1 n1 as1) (Relation _ g2 n2 as2) = g1 == g2 && n1 == n2 && as1 == as2

instance WithPos Relation where
    pos = relPos
    atPos r p = r{relPos = p}

instance WithName Relation where
    name = relName

instance PP Relation where
    pp Relation{..} = ((if relGround then "ground" else empty) <+> "relation" <+> pp relName <+> "(") $$
                      (nest' $ (vcat $ punctuate comma $ map pp relArgs) <> ")")

instance Show Relation where
    show = render . pp


data Atom = Atom { atomPos      :: Pos
                 , atomRelation :: String
                 , atomArgs     :: [(String, Expr)]
                 }

instance Eq Atom where
    (==) (Atom _ r1 as1) (Atom _ r2 as2) = r1 == r2 && as1 == as2

instance WithPos Atom where
    pos = atomPos
    atPos a p = a{atomPos = p}

instance PP Atom where
    pp Atom{..} = pp atomRelation <>
                  (parens $ hsep $ punctuate comma
                   $ map (\(n, e) -> (if null n then empty else ("." <> pp n <> "=")) <> pp e) atomArgs)

instance Show Atom where
    show = render . pp

-- The RHS of a rule consists of relational atoms with
-- positive/negative polarity, Boolean conditions, aggregation and
-- disaggregation (flatmap) operations.  The last two must occur after
-- all atoms.
data RuleRHS = RHSLiteral   {rhsPolarity:: Bool, rhsAtom :: Atom}
             | RHSCondition {rhsExpr :: Expr}
             | RHSAggregate {rhsGroupBy :: [String], rhsVar :: String, rhsAggExpr :: Expr}
             | RHSFlatMap   {rhsVar :: String, rhsMapExpr :: Expr}

instance Eq RuleRHS where
    (==) (RHSLiteral p1 a1)      (RHSLiteral p2 a2)      = p1 == p2 && a1 == a2
    (==) (RHSCondition c1)       (RHSCondition c2)       = c1 == c2
    (==) (RHSAggregate g1 v1 a1) (RHSAggregate g2 v2 a2) = v1 == v2 && g1 == g2 && a1 == a2
    (==) (RHSFlatMap v1 e1)      (RHSFlatMap v2 e2)      = v1 == v2 && e1 == e2

instance PP RuleRHS where
    pp (RHSLiteral True a)  = pp a
    pp (RHSLiteral False a) = "not" <+> pp a
    pp (RHSCondition c)     = pp c
    pp (RHSAggregate g v e) = "Aggregate" <> "(" <>
                              (parens $ vcat $ punctuate comma $ map pp g) <> comma <+>
                              pp v <+> "=" <+> pp e <> ")"
    pp (RHSFlatMap v e)     = "FlatMap" <> "(" <> pp v <+> "=" <+> pp e <> ")"

instance Show RuleRHS where
    show = render . pp

data Rule = Rule { rulePos :: Pos
                 , ruleLHS :: [Atom]
                 , ruleRHS :: [RuleRHS]
                 }

instance Eq Rule where
    (==) (Rule _ lhs1 rhs1) (Rule _ lhs2 rhs2) =
        lhs1 == lhs2 && rhs1 == rhs2

instance WithPos Rule where
    pos = rulePos
    atPos r p = r{rulePos = p}

instance PP Rule where
    pp Rule{..} = (vcat $ map pp ruleLHS) <+>
                  (if null ruleRHS
                      then empty
                      else ":-" <+> (hsep $ punctuate comma $ map pp ruleRHS)) <> "."

instance Show Rule where
    show = render . pp

data Assignment = Assignment     { assignPos :: Pos
                                 , leftAssign :: String
                                 , rightAssign :: Expr }

instance Eq Assignment where
    (==) (Assignment _ l1 r1) (Assignment _ l2 r2) =
      l1 == l2 && r1 == r2

instance WithPos Assignment where
    pos = assignPos
    atPos r p = r{assignPos = p}

instance PP Assignment where
    pp (Assignment _ l r) = pp l <+> "=" <+> pp r

instance Show Assignment where
    show = render . pp

data Statement = ForStatement    { statPos :: Pos
                                 , forExpr :: Expr
                                 , forRelName :: String
                                 , forCondition :: Maybe Expr
                                 , forStatement :: Statement }
               | IfStatement     { statPos :: Pos
                                 , ifCondition :: Expr
                                 , ifStatement :: Statement }
               | LetStatement    { statPos :: Pos
                                 , letList :: [Assignment]
                                 , letStatement :: Statement }
               | InsertStatement { statPos :: Pos
                                 , insertRelName :: String
                                 , insertValue :: Expr }
               | BlockStatement  { statPos :: Pos
                                 , seqList :: [Statement] }
               | EmptyStatement  { statPos :: Pos }

instance Eq Statement where
    (==) (ForStatement _ e1 r1 c1 s1) (ForStatement _ e2 r2 c2 s2) =
          e1 == e2 && r1 == r2 && c1 == c2 && s1 == s2
    (==) (IfStatement _ c1 s1) (IfStatement _ c2 s2) =
          c1 == c2 && s1 == s2
    (==) (LetStatement _ l1 s1) (LetStatement _ l2 s2) =
          l1 == l2 && s1 == s2
    (==) (InsertStatement _ r1 v1) (InsertStatement _ r2 v2) =
          r1 == r2 && v1 == v2
    (==) (BlockStatement _ l1) (BlockStatement _ l2) =
          l1 == l2
    (==) (EmptyStatement _) (EmptyStatement _) = True

instance PP Statement where
    pp (ForStatement _ e r c s) = "for" <+> "(" <> (pp e) <+> "in" <+> pp r <+>
                                     maybe empty (("if" <+>) . pp) c <> ")" <+> pp s
    pp (IfStatement _ c s) = "if" <+> "(" <> (pp c) <> ")" <+> pp s
    pp (LetStatement _ l s) = "let" <+> (hsep $ punctuate "," $ map pp l) <+> "in" <+> (pp s)
    pp (InsertStatement _ r v) = "insert" <> "(" <> (pp r) <> "," <+> (pp v) <> ")"
    pp (BlockStatement _ l) =  "{" <+> (hsep $ punctuate ";" $ map pp l) <+> "}"
    pp (EmptyStatement _) = "skip"

instance Show Statement where
    show = render . pp

instance WithPos Statement where
    pos = statPos
    atPos s p = s{statPos = p}

data ExprNode e = EVar          {exprPos :: Pos, exprVar :: String}
                | EApply        {exprPos :: Pos, exprFunc :: String, exprArgs :: [e]}
                | EField        {exprPos :: Pos, exprStruct :: e, exprField :: String}
                | EBool         {exprPos :: Pos, exprBVal :: Bool}
                | EInt          {exprPos :: Pos, exprIVal :: Integer}
                | EString       {exprPos :: Pos, exprString :: String}
                | EBit          {exprPos :: Pos, exprWidth :: Int, exprIVal :: Integer}
                | EStruct       {exprPos :: Pos, exprConstructor :: String, exprStructFields :: [(String, e)]}
                | ETuple        {exprPos :: Pos, exprTupleFields :: [e]}
                | ESlice        {exprPos :: Pos, exprOp :: e, exprH :: Int, exprL :: Int}
                | EMatch        {exprPos :: Pos, exprMatchExpr :: e, exprCases :: [(e, e)]}
                | EVarDecl      {exprPos :: Pos, exprVName :: String}
                | ESeq          {exprPos :: Pos, exprLeft :: e, exprRight :: e}
                | EITE          {exprPos :: Pos, exprCond :: e, exprThen :: e, exprElse :: e}
                | ESet          {exprPos :: Pos, exprLVal :: e, exprRVal :: e}
                | EBinOp        {exprPos :: Pos, exprBOp :: BOp, exprLeft :: e, exprRight :: e}
                | EUnOp         {exprPos :: Pos, exprUOp :: UOp, exprOp :: e}
                | EPHolder      {exprPos :: Pos}
                | ETyped        {exprPos :: Pos, exprExpr :: e, exprTSpec :: Type}

instance Eq e => Eq (ExprNode e) where
    (==) (EVar _ v1)              (EVar _ v2)                = v1 == v2
    (==) (EApply _ f1 as1)        (EApply _ f2 as2)          = f1 == f2 && as1 == as2
    (==) (EField _ s1 f1)         (EField _ s2 f2)           = s1 == s2 && f1 == f2
    (==) (EBool _ b1)             (EBool _ b2)               = b1 == b2
    (==) (EInt _ i1)              (EInt _ i2)                = i1 == i2
    (==) (EString _ s1)           (EString _ s2)             = s1 == s2
    (==) (EBit _ w1 i1)           (EBit _ w2 i2)             = w1 == w2 && i1 == i2
    (==) (EStruct _ c1 fs1)       (EStruct _ c2 fs2)         = c1 == c2 && fs1 == fs2
    (==) (ETuple _ fs1)           (ETuple _ fs2)             = fs1 == fs2
    (==) (ESlice _ e1 h1 l1)      (ESlice _ e2 h2 l2)        = e1 == e2 && h1 == h2 && l1 == l2
    (==) (EMatch _ e1 cs1)        (EMatch _ e2 cs2)          = e1 == e2 && cs1 == cs2
    (==) (EVarDecl _ v1)          (EVarDecl _ v2)            = v1 == v2
    (==) (ESeq _ l1 r1)           (ESeq _ l2 r2)             = l1 == l2 && r1 == r2
    (==) (EITE _ i1 t1 e1)        (EITE _ i2 t2 e2)          = i1 == i2 && t1 == t2 && e1 == e2
    (==) (ESet _ l1 r1)           (ESet _ l2 r2)             = l1 == l2 && r1 == r2
    (==) (EBinOp _ o1 l1 r1)      (EBinOp _ o2 l2 r2)        = o1 == o2 && l1 == l2 && r1 == r2
    (==) (EUnOp _ o1 e1)          (EUnOp _ o2 e2)            = o1 == o2 && e1 == e2
    (==) (EPHolder _)             (EPHolder _)               = True
    (==) (ETyped _ e1 t1)         (ETyped _ e2 t2)           = e1 == e2 && t1 == t2
    (==) _                        _                          = False

instance WithPos (ExprNode e) where
    pos = exprPos
    atPos e p = e{exprPos = p}

instance PP e => PP (ExprNode e) where
    pp (EVar _ v)            = pp v
    pp (EApply _ f as)       = pp f <> (parens $ hsep $ punctuate comma $ map pp as)
    pp (EField _ s f)        = pp s <> char '.' <> pp f
    pp (EBool _ True)        = "true"
    pp (EBool _ False)       = "false"
    pp (EInt _ v)            = pp v
    pp (EString _ s)         = pp (show s)
    pp (EBit _ w v)          = pp w <> "'d" <> pp v
    pp (EStruct _ s fs)      = pp s <> (braces $ hsep $ punctuate comma
                                        $ map (\(n,e) -> (if null n then empty else ("." <> pp n <> "=")) <> pp e) fs)
    pp (ETuple _ fs)         = parens $ hsep $ punctuate comma $ map pp fs
    pp (ESlice _ e h l)      = pp e <> (brackets $ pp h <> colon <> pp l)
    pp (EMatch _ e cs)       = "match" <+> parens (pp e) <+> "{"
                               $$
                               (nest' $ vcat
                                      $ punctuate comma
                                      $ (map (\(c,v) -> pp c <+> "->" <+> pp v) cs))
                               $$
                               "}"
    pp (EVarDecl _ v)        = "var" <+> pp v
    pp (ESeq _ l r)          = parens $ (pp l <> semi) $$ pp r
    pp (EITE _ c t e)        = ("if" <+> pp c <+> lbrace)
                               $$
                               (nest' $ pp t)
                               $$
                               rbrace <+> (("else" <+> lbrace) $$ (nest' $ pp e) $$ rbrace)
    pp (ESet _ l r)          = pp l <+> "=" <+> pp r
    pp (EBinOp _ op e1 e2)   = parens $ pp e1 <+> pp op <+> pp e2
    pp (EUnOp _ op e)        = parens $ pp op <+> pp e
    pp (EPHolder _)          = "_"
    pp (ETyped _ e t)        = parens $ pp e <> ":" <+> pp t

instance PP e => Show (ExprNode e) where
    show = render . pp

type ENode = ExprNode Expr

newtype Expr = E ENode
enode :: Expr -> ExprNode Expr
enode (E n) = n

instance Eq Expr where
    (==) (E e1) (E e2) = e1 == e2

instance PP Expr where
    pp (E n) = pp n

instance Show Expr where
    show (E n) = show n

instance WithPos Expr where
    pos (E n) = pos n
    atPos (E n) p = E $ atPos n p

eVar v              = E $ EVar      nopos v
eApply f as         = E $ EApply    nopos f as
eField e f          = E $ EField    nopos e f
eBool b             = E $ EBool     nopos b
eTrue               = eBool True
eFalse              = eBool False
eInt i              = E $ EInt      nopos i
eString s           = E $ EString   nopos s
eBit w v            = E $ EBit      nopos w v
eStruct c as        = E $ EStruct   nopos c as
eTuple [a]          = a
eTuple as           = E $ ETuple    nopos as
eSlice e h l        = E $ ESlice    nopos e h l
eMatch e cs         = E $ EMatch    nopos e cs
eVarDecl v          = E $ EVarDecl  nopos v
eSeq l r            = E $ ESeq      nopos l r
eITE i t e          = E $ EITE      nopos i t e
eSet l r            = E $ ESet      nopos l r
eBinOp op l r       = E $ EBinOp    nopos op l r
eUnOp op e          = E $ EUnOp     nopos op e
eNot e              = eUnOp Not e
ePHolder            = E $ EPHolder  nopos
eTyped e t          = E $ ETyped    nopos e t

data Function = Function { funcPos   :: Pos
                         , funcName  :: String
                         , funcArgs  :: [Field]
                         , funcType  :: Type
                         , funcDef   :: Maybe Expr
                         }

instance Eq Function where
    (==) (Function _ n1 as1 t1 d1) (Function _ n2 as2 t2 d2) =
        n1 == n2 && as1 == as2 && t1 == t2 && d1 == d2

instance WithPos Function where
    pos = funcPos
    atPos f p = f{funcPos = p}

instance WithName Function where
    name = funcName

instance PP Function where
    pp Function{..} = ("function" <+> pp funcName
                       <+> (parens $ hcat $ punctuate comma $ map pp funcArgs)
                       <> colon <+> pp funcType
                       <+> (maybe empty (\_ -> "=") funcDef))
                      $$
                       (maybe empty (nest' . pp) funcDef)

instance Show Function where
    show = render . pp

-- | Type variables used in function declaration
funcTypeVars :: Function -> [String]
funcTypeVars = nub . concatMap (typeTypeVars . fieldType) . funcArgs 

data DatalogProgram = DatalogProgram { progTypedefs  :: M.Map String TypeDef
                                     , progFunctions :: M.Map String Function
                                     , progRelations :: M.Map String Relation
                                     , progRules     :: [Rule]
                                     , statements    :: [Statement]
                                     }
                      deriving (Eq)

instance PP DatalogProgram where
    pp DatalogProgram{..} = vcat $ punctuate "" $
                            ((map pp $ M.elems progTypedefs)
                             ++
                             (map pp $ M.elems progFunctions)
                             ++
                             (map pp $ M.elems progRelations)
                             ++
                             (map pp $ progRules)
                             ++
                             (map pp $ statements))

instance Show DatalogProgram where
    show = render . pp

progStructs :: DatalogProgram -> M.Map String TypeDef
progStructs DatalogProgram{..} = 
    M.filter ((\case
                Just TStruct{} -> True
                _              -> False) . tdefType)
             progTypedefs

progConstructors :: DatalogProgram -> [Constructor]
progConstructors = concatMap (typeCons . fromJust . tdefType) . M.elems . progStructs

-- | Expression's syntactic context determines the kinds of
-- expressions that can appear at this location in the Datalog program, 
-- expected type of the expression, and variables visible withing the
-- given scope.
--
-- Below, 'X' indicates the position of the expression addressed by
-- context.
--
-- Most 'ECtx' constructors take reference to parent expression
-- ('ctxParExpr') and parent context ('ctxPar').
data ECtx = -- | Top-level context. Serves as the root of the context hierarchy.
            -- Expressions cannot appear directly in this context.
            CtxTop
            -- | Function definition: 'function f(...) = {X}'
          | CtxFunc           {ctxFunc::Function}
            -- | Argument to an atom in the left-hand side of a rule:
            -- 'Rel1(X,y,x)'.
            --
            -- 'ctxAtomIdx' is the index of the LHS atom where the
            -- expression appears
            --
            -- 'ctxField' is the field within the atom.
          | CtxRuleL          {ctxRule::Rule, ctxAtomIdx::Int, ctxField::String}
            -- | Argument to a right-hand-side atom
          | CtxRuleRAtom      {ctxRule::Rule, ctxAtomIdx::Int, ctxField::String}
            -- | Filter or assignment expression the RHS of a rule
          | CtxRuleRCond      {ctxRule::Rule, ctxIdx::Int}
            -- | FlatMap clause in the RHS of a rule
          | CtxRuleRFlatMap   {ctxRule::Rule, ctxIdx::Int}
            -- | Aggregate clause in the RHS of a rule
          | CtxRuleRAggregate {ctxRule::Rule, ctxIdx::Int}
            -- | Argument passed to a function
          | CtxApply          {ctxParExpr::ENode, ctxPar::ECtx, ctxIdx::Int}
            -- | Field expression: 'X.f'
          | CtxField          {ctxParExpr::ENode, ctxPar::ECtx}
            -- | Argument passed to a type constructor: 'Cons(X, y, z)'
          | CtxStruct         {ctxParExpr::ENode, ctxPar::ECtx, ctxArg::String}
            -- | Argument passed to a tuple expression: '(X, y, z)'
          | CtxTuple          {ctxParExpr::ENode, ctxPar::ECtx, ctxIdx::Int}
            -- | Bit slice: 'X[h:l]'
          | CtxSlice          {ctxParExpr::ENode, ctxPar::ECtx}
            -- | Argument of a match expression: 'match (X) {...}'
          | CtxMatchExpr      {ctxParExpr::ENode, ctxPar::ECtx}
            -- | Match pattern: 'match (...) {X: e1, ...}'
          | CtxMatchPat       {ctxParExpr::ENode, ctxPar::ECtx, ctxIdx::Int}
            -- | Value returned by a match clause: 'match (...) {p1: X, ...}'
          | CtxMatchVal       {ctxParExpr::ENode, ctxPar::ECtx, ctxIdx::Int}
            -- | First expression in a sequence 'X; y'
          | CtxSeq1           {ctxParExpr::ENode, ctxPar::ECtx}
            -- | Second expression in a sequence 'y; X'
          | CtxSeq2           {ctxParExpr::ENode, ctxPar::ECtx}
            -- | 'if (X) ... else ...'
          | CtxITEIf          {ctxParExpr::ENode, ctxPar::ECtx}
            -- | 'if (cond) X else ...'
          | CtxITEThen        {ctxParExpr::ENode, ctxPar::ECtx}
            -- | 'if (cond) ... else X'
          | CtxITEElse        {ctxParExpr::ENode, ctxPar::ECtx}
            -- | Left-hand side of an assignment: 'X = y'
          | CtxSetL           {ctxParExpr::ENode, ctxPar::ECtx}
            -- | Righ-hand side of an assignment: 'y = X'
          | CtxSetR           {ctxParExpr::ENode, ctxPar::ECtx}
            -- | First operand of a binary operator: 'X op y'
          | CtxBinOpL         {ctxParExpr::ENode, ctxPar::ECtx}
            -- | Second operand of a binary operator: 'y op X'
          | CtxBinOpR         {ctxParExpr::ENode, ctxPar::ECtx}
            -- | Operand of a unary operator: 'op X'
          | CtxUnOp           {ctxParExpr::ENode, ctxPar::ECtx}
            -- | Argument of a typed expression 'X: t'
          | CtxTyped          {ctxParExpr::ENode, ctxPar::ECtx}

instance PP ECtx where
    pp CtxTop        = "CtxTop"
    pp ctx = (pp $ ctxParent ctx) $$ ctx'
        where
        epar = short $ ctxParExpr ctx
        rule = short $ pp $ ctxRule ctx
        mlen = 100
        short :: (PP a) => a -> Doc
        short = pp . (\x -> if length x < mlen then x else take (mlen - 3) x ++ "...") . replace "\n" " " . render . pp
        ctx' = case ctx of
                    CtxRuleL{..}          -> "CtxRuleL          " <+> rule <+> pp ctxAtomIdx <+> pp ctxField
                    CtxRuleRAtom{..}      -> "CtxRuleRAtom      " <+> rule <+> pp ctxAtomIdx <+> pp ctxField
                    CtxRuleRCond{..}      -> "CtxRuleRCond      " <+> rule <+> pp ctxIdx
                    CtxRuleRFlatMap{..}   -> "CtxRuleRFlatMap   " <+> rule <+> pp ctxIdx
                    CtxRuleRAggregate{..} -> "CtxRuleRAggregate " <+> rule <+> pp ctxIdx
                    CtxFunc{..}           -> "CtxFunc           " <+> (pp $ name ctxFunc)
                    CtxApply{..}          -> "CtxApply          " <+> epar <+> pp ctxIdx
                    CtxField{..}          -> "CtxField          " <+> epar
                    CtxStruct{..}         -> "CtxStruct         " <+> epar <+> pp ctxArg
                    CtxTuple{..}          -> "CtxTuple          " <+> epar <+> pp ctxIdx
                    CtxSlice{..}          -> "CtxSlice          " <+> epar
                    CtxMatchExpr{..}      -> "CtxMatchExpr      " <+> epar
                    CtxMatchPat{..}       -> "CtxMatchPat       " <+> epar <+> pp ctxIdx
                    CtxMatchVal{..}       -> "CtxMatchVal       " <+> epar <+> pp ctxIdx
                    CtxSeq1{..}           -> "CtxSeq1           " <+> epar
                    CtxSeq2{..}           -> "CtxSeq2           " <+> epar
                    CtxITEIf{..}          -> "CtxITEIf          " <+> epar
                    CtxITEThen{..}        -> "CtxITEThen        " <+> epar
                    CtxITEElse{..}        -> "CtxITEElse        " <+> epar
                    CtxSetL{..}           -> "CtxSetL           " <+> epar
                    CtxSetR{..}           -> "CtxSetR           " <+> epar
                    CtxBinOpL{..}         -> "CtxBinOpL         " <+> epar
                    CtxBinOpR{..}         -> "CtxBinOpR         " <+> epar
                    CtxUnOp{..}           -> "CtxUnOp           " <+> epar
                    CtxTyped{..}          -> "CtxTyped          " <+> epar
                    CtxTop                -> error "pp CtxTop"

instance Show ECtx where
    show = render . pp

ctxParent :: ECtx -> ECtx
ctxParent CtxRuleL{}          = CtxTop
ctxParent CtxRuleRAtom{}      = CtxTop
ctxParent CtxRuleRCond{}      = CtxTop
ctxParent CtxRuleRFlatMap{}   = CtxTop
ctxParent CtxRuleRAggregate{} = CtxTop
ctxParent CtxFunc{}           = CtxTop
ctxParent ctx                 = ctxPar ctx

ctxAncestors :: ECtx -> [ECtx]
ctxAncestors CtxTop = [CtxTop]
ctxAncestors ctx    = ctx : (ctxAncestors $ ctxParent ctx)

ctxIsRuleL :: ECtx -> Bool
ctxIsRuleL CtxRuleL{} = True
ctxIsRuleL _          = False

ctxInRuleL :: ECtx -> Bool
ctxInRuleL ctx = any ctxIsRuleL $ ctxAncestors ctx

ctxIsMatchPat :: ECtx -> Bool
ctxIsMatchPat CtxMatchPat{} = True
ctxIsMatchPat _             = False

ctxInMatchPat :: ECtx -> Bool
ctxInMatchPat ctx = isJust $ ctxInMatchPat' ctx

ctxInMatchPat' :: ECtx -> Maybe ECtx
ctxInMatchPat' ctx = find ctxIsMatchPat $ ctxAncestors ctx

ctxIsSetL :: ECtx -> Bool
ctxIsSetL CtxSetL{} = True
ctxIsSetL _         = False

ctxInSetL :: ECtx -> Bool
ctxInSetL ctx = any ctxIsSetL $ ctxAncestors ctx

ctxIsSeq1 :: ECtx -> Bool
ctxIsSeq1 CtxSeq1{} = True
ctxIsSeq1 _         = False

ctxInSeq1 :: ECtx -> Bool
ctxInSeq1 ctx = any ctxIsSeq1 $ ctxAncestors ctx

ctxIsTyped :: ECtx -> Bool
ctxIsTyped CtxTyped{} = True
ctxIsTyped _          = False<|MERGE_RESOLUTION|>--- conflicted
+++ resolved
@@ -34,12 +34,9 @@
         Rule(..),
         ExprNode(..),
         Expr(..),
-<<<<<<< HEAD
         ENode,
-=======
         Assignment(..),
         Statement(..),
->>>>>>> 0148b8f4
         enode,
         eVar,
         eApply,
