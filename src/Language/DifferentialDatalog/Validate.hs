<<<<<<< HEAD
{-# LANGUAGE RecordWildCards, FlexibleContexts, LambdaCase, TupleSections #-}
=======
{-
Copyright (c) 2018 VMware, Inc.
SPDX-License-Identifier: MIT

Permission is hereby granted, free of charge, to any person obtaining a copy
of this software and associated documentation files (the "Software"), to deal
in the Software without restriction, including without limitation the rights
to use, copy, modify, merge, publish, distribute, sublicense, and/or sell
copies of the Software, and to permit persons to whom the Software is
furnished to do so, subject to the following conditions:

The above copyright notice and this permission notice shall be included in all
copies or substantial portions of the Software.

THE SOFTWARE IS PROVIDED "AS IS", WITHOUT WARRANTY OF ANY KIND, EXPRESS OR
IMPLIED, INCLUDING BUT NOT LIMITED TO THE WARRANTIES OF MERCHANTABILITY,
FITNESS FOR A PARTICULAR PURPOSE AND NONINFRINGEMENT. IN NO EVENT SHALL THE
AUTHORS OR COPYRIGHT HOLDERS BE LIABLE FOR ANY CLAIM, DAMAGES OR OTHER
LIABILITY, WHETHER IN AN ACTION OF CONTRACT, TORT OR OTHERWISE, ARISING FROM,
OUT OF OR IN CONNECTION WITH THE SOFTWARE OR THE USE OR OTHER DEALINGS IN THE
SOFTWARE.
-}
{-# LANGUAGE RecordWildCards, FlexibleContexts, LambdaCase #-}
>>>>>>> 0d0d2f24

module Language.DifferentialDatalog.Validate (
    validate) where

import qualified Data.Map as M
import Control.Monad.Except
import Data.Maybe
import Data.List
import qualified Data.Graph.Inductive as G
-- import Debug.Trace

import Language.DifferentialDatalog.Syntax
import Language.DifferentialDatalog.NS
import Language.DifferentialDatalog.Util
import Language.DifferentialDatalog.Pos
import Language.DifferentialDatalog.Name
import Language.DifferentialDatalog.Type
import Language.DifferentialDatalog.Ops
import Language.DifferentialDatalog.Expr
--import Relation

-- | Validate Datalog program
validate :: (MonadError String me) => DatalogProgram -> me DatalogProgram
validate d = do
    uniqNames ("Multiple definitions of constructor " ++) 
              $ progConstructors d
    -- Validate typedef's
    mapM_ (typedefValidate d) $ M.elems $ progTypedefs d
    -- No cyclic dependencies between user-defined types
    checkAcyclicTypes d
    -- Desugar.  Must be called after typeValidate.
    d' <- progDesugarExprs d
    -- Validate function prototypes
    mapM_ (funcValidateProto d') $ M.elems $ progFunctions d'
    -- Validate function implementations
    mapM_ (funcValidateDefinition d') $ M.elems $ progFunctions d'
    -- Check for recursion
    checkNoRecursion d'
    -- Validate relation declarations
    mapM_ (relValidate d') $ M.elems $ progRelations d'
    return d'

--    mapM_ (relValidate2 r)   refineRels
--    maybe (return ())
--          (\cyc -> errR r (pos $ getRelation r $ snd $ head cyc)
--                     $ "Dependency cycle among relations: " ++ (intercalate ", " $ map (name . snd) cyc))
--          $ (grCycle $ relGraph r)
--    mapM_ (relValidate3 r)   refineRels
--    validateFinal r

-- Reject program with recursion
checkNoRecursion :: (MonadError String me) => DatalogProgram -> me ()
checkNoRecursion d = do
    case grCycle (funcGraph d) of
         Nothing -> return ()
         Just t  -> err (pos $ getFunc d $ snd $ head t) 
                        $ "Recursive function definition: " ++ (intercalate "->" $ map (name . snd) t)


funcGraph :: DatalogProgram -> G.Gr String ()
funcGraph DatalogProgram{..} = 
    let g0 = foldl' (\g (i,f) -> G.insNode (i,f) g)
                    G.empty $ zip [0..] (M.keys progFunctions) in
    foldl' (\g (i,f) -> case funcDef f of
                             Nothing -> g
                             Just e  -> foldl' (\g' f' -> G.insEdge (i, M.findIndex f' progFunctions, ()) g') 
                                               g (exprFuncs e)) 
           g0 $ zip [0..] $ M.elems progFunctions

-- Desugar expressions: convert all type constructor calls to named
-- field syntax.  
-- Precondition: typedefs must be validated before calling this
-- function.  
progDesugarExprs :: (MonadError String me) => DatalogProgram -> me DatalogProgram
progDesugarExprs d = do
    funcs' <- mapM (\f -> do e <- case funcDef f of
                                       Nothing -> return Nothing
                                       Just e  -> Just <$> exprDesugar d e
                             return f{funcDef = e})
                   $ progFunctions d
    rules' <- mapM (\r -> do lhs <- mapM (atomDesugarExprs d) $ ruleLHS r
                             rhs <- mapM (rhsDesugarExprs d) $ ruleRHS r 
                             return r{ruleLHS = lhs, ruleRHS = rhs})
                   $ progRules d
    return d{ progFunctions = funcs'
            , progRules     = rules'}    

atomDesugarExprs :: (MonadError String me) => DatalogProgram -> Atom -> me Atom
atomDesugarExprs d a = do 
    args <- mapM (\(m, e) -> (m,) <$> exprDesugar d e) $ atomArgs a
    return a{atomArgs = args}

rhsDesugarExprs :: (MonadError String me) => DatalogProgram -> RuleRHS -> me RuleRHS
rhsDesugarExprs d l@RHSLiteral{}   = do
    a <- atomDesugarExprs d (rhsAtom l)
    return l{rhsAtom = a}
rhsDesugarExprs d c@RHSCondition{} = do
    e <- exprDesugar d (rhsExpr c)
    return c{rhsExpr = e}
rhsDesugarExprs d a@RHSAggregate{} = do
    e <- exprDesugar d (rhsAggExpr a)
    return a{rhsAggExpr = e}
rhsDesugarExprs d m@RHSFlatMap{}   = do
    e <- exprDesugar d (rhsMapExpr m)
    return m{rhsMapExpr = e}

exprDesugar :: (MonadError String me) => DatalogProgram -> Expr -> me Expr
exprDesugar d e = exprFoldM (exprDesugar' d) e

exprDesugar' :: (MonadError String me) => DatalogProgram -> ENode -> me Expr
exprDesugar' d e =
    case e of
         EStruct p c as -> do
            cons@Constructor{..} <- checkConstructor p d c
            as' <- case as of
                        [] | null consArgs
                           -> return as
                        [] -> desugarNamedArgs d cons (pos e) as
                        _  | all (null . fst) as
                           -> desugarPosArgs d cons (pos e) as
                        _  | any (null . fst) as
                           -> err (pos e) $ "Expression mixes named and positional arguments to type constructor"
                        _  -> desugarNamedArgs d cons (pos e) as
            return $ E e{exprStructFields = as'}
         _              -> return $ E e

desugarPosArgs :: (MonadError String me) => DatalogProgram -> Constructor -> Pos -> [(String, Expr)] -> me [(String, Expr)]
desugarPosArgs d cons@Constructor{..} p as = do
    assert (length as == length consArgs) p
           $ "Number of arguments does not match constructor declaration: " ++ show cons
    return $ zip (map name consArgs) (map snd as)

desugarNamedArgs :: (MonadError String me) => DatalogProgram -> Constructor -> Pos -> [(String, Expr)] -> me [(String, Expr)]
desugarNamedArgs d cons@Constructor{..} p as = do
    uniq' (\_ -> p) id ("Multiple occurrences of a field " ++) $ map fst as
    mapM (\(n,e) -> assert (isJust $ find ((==n) . name) consArgs) (pos e)
                           $ "Unknown field " ++ n) as
    return $ map (\f -> (name f, maybe ePHolder id $ lookup (name f) as)) consArgs

typedefValidate :: (MonadError String me) => DatalogProgram -> TypeDef -> me ()
typedefValidate d@DatalogProgram{..} TypeDef{..} = do
    uniq' (\_ -> tdefPos) id ("Multiple definitions of type argument " ++) tdefArgs
    mapM_ (\a -> assert (M.notMember a progTypedefs) tdefPos
                        $ "Type argument " ++ a ++ " conflicts with user-defined type name")
          tdefArgs
    case tdefType of
         Nothing -> return ()
         Just t  -> do
             typeValidate d tdefArgs t
             let dif = tdefArgs \\ typeTypeVars t
             assert (null dif) tdefPos 
                    $ "The following type variables are not used in type definition: " ++ intercalate "," dif

typeValidate :: (MonadError String me) => DatalogProgram -> [String] -> Type -> me ()
typeValidate _ _     TString{}        = return ()
typeValidate _ _     TInt{}           = return ()
typeValidate _ _     TBool{}          = return ()
typeValidate _ _     (TBit p w)       =
    assert (w>0) p "Integer width must be greater than 0"
typeValidate d tvars (TStruct p cs)   = do
    uniqNames ("Multiple definitions of constructor " ++) cs
    mapM_ (consValidate d tvars) cs
    mapM_ (\grp -> assert (length (nub $ map typ grp) == 1) p $
                          "Field " ++ (name $ head grp) ++ " is declared with different types")
          $ sortAndGroup name $ concatMap consArgs cs
typeValidate d tvars (TTuple _ ts)    =
    mapM_ (typeValidate d tvars) ts
typeValidate d tvars (TUser p n args) = do
    t <- checkType p d n
    let expect = length (tdefArgs t)
    let actual = length args
    assert (expect == actual) p $
           "Expected " ++ show expect ++ " type arguments to " ++ n ++ ", found " ++ show actual
    mapM_ (typeValidate d tvars) args
    return ()
typeValidate d tvars (TVar p v)       =
    assert (elem v tvars) p $ "Unknown type variable " ++ v
typeValidate _ _     t                = error $ "typeValidate " ++ show t

consValidate :: (MonadError String me) => DatalogProgram -> [String] -> Constructor -> me ()
consValidate d tvars Constructor{..} = do
    uniqNames ("Multiple definitions of argument " ++) consArgs
    mapM_ (typeValidate d tvars . fieldType) $ consArgs

checkAcyclicTypes :: (MonadError String me) => DatalogProgram -> me ()
checkAcyclicTypes d@DatalogProgram{..} = do
    let g0 :: G.Gr String ()
        g0 = G.insNodes (mapIdx (\(t,_) i -> (i, t)) $ M.toList progTypedefs) G.empty
        typIdx t = M.findIndex t progTypedefs
        gfull = M.foldlWithKey (\g tn tdef -> 
                                 foldl' (\g' t' -> G.insEdge (typIdx tn, typIdx t', ()) g') g
                                        $ maybe [] typeUserTypes $ tdefType tdef)
                               g0 progTypedefs
    maybe (return ())
          (\cyc -> throwError $ "Mutually recursive types: " ++ 
                                (intercalate " -> " $ map snd cyc))
          $ grCycle gfull



funcValidateProto :: (MonadError String me) => DatalogProgram -> Function -> me ()
funcValidateProto d f@Function{..} = do
    uniqNames ("Multiple definitions of argument " ++) funcArgs
    let tvars = funcTypeVars f
    mapM_ (typeValidate d tvars . fieldType) funcArgs
    typeValidate d tvars funcType

funcValidateDefinition :: (MonadError String me) => DatalogProgram -> Function -> me ()
funcValidateDefinition d f@Function{..} = do
    case funcDef of
         Nothing  -> return ()
         Just def -> exprValidate d (funcTypeVars f) (CtxFunc f) def

relValidate :: (MonadError String me) => DatalogProgram -> Relation -> me ()
relValidate d Relation{..} = do 
    uniqNames ("Multiple definitions of column " ++) relArgs
    mapM_ (typeValidate d [] . fieldType) relArgs

--relValidate2 :: (MonadError String me) => Refine -> Relation -> me ()
--relValidate2 r rel@Relation{..} = do 
--    assertR r ((length $ filter isPrimaryKey relConstraints) <= 1) relPos $ "Multiple primary keys are not allowed"
--    mapM_ (constraintValidate r rel) relConstraints
--    maybe (return ()) (mapM_ (ruleValidate r rel)) relDef
--    maybe (return ()) (\rules -> assertR r (any (not . ruleIsRecursive rel) rules) relPos 
--                                         "View must have at least one non-recursive rule") relDef

--relTypeValidate :: (MonadError String me) => Refine -> Relation -> Pos -> Type -> me ()
--relTypeValidate r rel p   TArray{}  = errR r p $ "Arrays are not allowed in relations (in relation " ++ name rel ++ ")"
--relTypeValidate r rel p   TTuple{}  = errR r p $ "Tuples are not allowed in relations (in relation " ++ name rel ++ ")"
--relTypeValidate r rel p   TOpaque{} = errR r p $ "Opaque columns are not allowed in relations (in relation " ++ name rel ++ ")"
--relTypeValidate r rel p   TInt{}    = errR r p $ "Arbitrary-precision integers are not allowed in relations (in relation " ++ name rel ++ ")"
--relTypeValidate _ _   _   TStruct{} = return ()
--relTypeValidate _ _   _   TUser{}   = return ()
--relTypeValidate _ _   _   _         = return ()
--
--relValidate3 :: (MonadError String me) => Refine -> Relation -> me ()
--relValidate3 r rel = do 
--    let types = relTypes r rel
--    mapM_ (\t -> relTypeValidate r rel (pos t) t) types
--    maybe (return ())
--          (\cyc -> errR r (pos rel) 
--                     $ "Dependency cycle among types used in relation " ++ name rel ++ ":\n" ++ 
--                      (intercalate "\n" $ map (show . snd) cyc))
--          $ grCycle $ typeGraph r types

--ruleValidate :: (MonadError String me) => Refine -> Relation -> Rule -> me ()
--ruleValidate r rel@Relation{..} rl@Rule{..} = do
--    assertR r (length ruleLHS == length relArgs) (pos rl)
--            $ "Number of arguments in the left-hand-side of the rule does not match the number of fields in relation " ++ name rel
--    mapM_ (exprValidate r (CtxRuleR rel rl)) ruleRHS
--    mapIdxM_ (\e i -> exprValidate r (CtxRuleL rel rl i) e) ruleLHS
--

exprValidate :: (MonadError String me) => DatalogProgram -> [String] -> ECtx -> Expr -> me ()
exprValidate d tvars ctx e = {-trace ("exprValidate " ++ show e ++ " in \n" ++ show ctx) $ -} do 
    exprTraverseCtxM (exprValidate1 d tvars) ctx e
    exprTraverseTypeME d (exprValidate2 d) ctx e
    exprTraverseCtxM (exprCheckMatchPatterns d) ctx e

-- This function does not perform type checking: just checks that all functions and
-- variables are defined; the number of arguments matches declarations, etc.
exprValidate1 :: (MonadError String me) => DatalogProgram -> [String] -> ECtx -> ExprNode Expr -> me ()
exprValidate1 d _ ctx (EVar p v)          = do _ <- checkVar p d ctx v
                                               return ()
exprValidate1 d _ ctx (EApply p f as)     = do fun <- checkFunc p d f
                                               assert (length as == length (funcArgs fun)) p
                                                      "Number of arguments does not match function declaration"
exprValidate1 _ _ _   EField{}            = return ()
exprValidate1 _ _ _   EBool{}             = return ()
exprValidate1 _ _ _   EInt{}              = return ()
exprValidate1 _ _ _   EString{}           = return ()
exprValidate1 _ _ _   EBit{}              = return ()
exprValidate1 _ _ _   EStruct{}           = return () -- see exprDesugar 
exprValidate1 _ _ _   ETuple{}            = return ()
exprValidate1 _ _ _   ESlice{}            = return ()
exprValidate1 _ _ _   EMatch{}            = return ()
exprValidate1 d _ ctx (EVarDecl p v) | ctxInSetL ctx || ctxInMatchPat ctx
                                          = checkNoVar p d ctx v
                                     | otherwise 
                                          = do assert (ctxIsTyped ctx) p "Variable declared without a type"
                                               assert (ctxIsSeq1 $ ctxParent ctx) p 
                                                      "Variable declaration is not allowed in this context"
exprValidate1 _ _ _   ESeq{}              = return ()
exprValidate1 _ _ _   EITE{}              = return ()
exprValidate1 d _ ctx (ESet _ l _)        = checkLExpr d ctx l
exprValidate1 _ _ _   EBinOp{}            = return ()
exprValidate1 _ _ _   EUnOp{}             = return ()

exprValidate1 _ _ ctx (EPHolder p)        = do
    let msg = case ctx of
                   CtxStruct _ _ f -> "Argument " ++ f ++ " must be specified in this context"
                   _               -> "_ is not allowed in this context"
    assert (ctxPHolderAllowed ctx) p msg
exprValidate1 d tvs _ (ETyped _ _ t)      = typeValidate d tvs t

-- True if a placeholder ("_") can appear in this context
ctxPHolderAllowed :: ECtx -> Bool
ctxPHolderAllowed ctx = 
    case ctx of 
         CtxSetL{}      -> True
         CtxTyped{}     -> pres
         CtxRuleL{}     -> True
         CtxRuleRAtom{} -> True
         CtxStruct{}    -> pres
         CtxTuple{}     -> pres
         CtxMatchPat{}  -> True
         _              -> False
    where 
    par = ctxParent ctx
    pres = ctxPHolderAllowed par

checkNoVar :: (MonadError String me) => Pos -> DatalogProgram -> ECtx -> String -> me ()
checkNoVar p d ctx v = assert (isNothing $ lookupVar d ctx v) p 
                              $ "Variable " ++ v ++ " already defined in this scope"

-- Traverse again with types.  This pass ensures that all sub-expressions
-- have well-defined types that match their context
exprTraverseTypeME :: (MonadError String me) => DatalogProgram -> (ECtx -> ExprNode Type -> me ()) -> ECtx -> Expr -> me ()
exprTraverseTypeME d = exprTraverseCtxWithM (\ctx e -> do 
    let e' = exprMap Just e
    --trace ("exprTraverseTypeME " ++ show ctx ++ "\n    " ++ show e) $ return ()
    case exprNodeType d ctx e' of
         Just t  -> do case ctxExpectType d ctx of
                            Nothing -> return ()
                            Just t' -> assert (typesMatch d t t') (pos e) 
                                              $ "Couldn't match expected type " ++ show t' ++ " with actual type " ++ show t
                                                {-++ " (context: " ++ show ctx ++ ")"-}
                       return t
         Nothing -> err (pos e) $ "Expression " ++ show e ++ " has unknown type in " ++ show ctx) 

exprValidate2 :: (MonadError String me) => DatalogProgram -> ECtx -> ExprNode Type -> me ()
exprValidate2 d ctx (EField p e f)      = do 
    case typ' d e of
         t@TStruct{} -> assert (isJust $ find ((==f) . name) $ structFields t) p
                               $ "Unknown field \"" ++ f ++ "\" in struct of type " ++ show t 
         _           -> err (pos e) $ "Expression is not a struct"
    assert (not $ structFieldGuarded (typ' d e) f) p 
           $ "Access to guarded field \"" ++ f ++ "\""
                                                       
exprValidate2 d _   (ESlice p e h l)    = 
    case typ' d e of
        TBit _ w -> do assert (h >= l) p 
                           $ "Upper bound of the slice must be greater than lower bound"
                       assert (h < w) p
                           $ "Upper bound of the slice cannot exceed argument width"
        _        -> err (pos e) $ "Expression is not a bit vector"

exprValidate2 d _   (EMatch _ _ cs)     = do
    let t = snd $ head cs
    mapM_ ((\e -> checkTypesMatch (pos e) d t e) . snd) cs

exprValidate2 d _   (EBinOp p op e1 e2) = do 
    case op of 
        Eq     -> m
        Neq    -> m
        Lt     -> do {m; isint1}
        Gt     -> do {m; isint1}
        Lte    -> do {m; isint1}
        Gte    -> do {m; isint1}
        And    -> do {m; isbool}
        Or     -> do {m; isbool}
        Impl   -> do {m; isbool}
        Plus   -> do {m; isint1} 
        Minus  -> do {m; isint1}
        ShiftR -> do {isint1; isint2} 
        ShiftL -> do {isint1; isint2}
        Mod    -> do {isint1; isint2}
        Times  -> do {isint1; isint2}
        Div    -> do {isint1; isint2}
        BAnd   -> do {m; isbit1}
        BOr    -> do {m; isbit1}
        Concat -> do {isbit1; isbit2}
    where m = checkTypesMatch p d e1 e2
          isint1 = assert (isInt d e1 || isBit d e1) (pos e1) $ "Not an integer"
          isint2 = assert (isInt d e2 || isBit d e2) (pos e2) $ "Not an integer"
          isbit1 = assert (isBit d e1) (pos e1) $ "Not a bit vector"
          isbit2 = assert (isBit d e2) (pos e2) $ "Not a bit vector"
          isbool = assert (isBool d e1) (pos e1) $ "Not a Boolean"

exprValidate2 d _   (EUnOp _ BNeg e)    = 
    assert (isBit d e) (pos e) "Not a bit vector"
--exprValidate2 d ctx (EVarDecl p x)      = assert (isJust $ ctxExpectType d ctx) p 
--                                                 $ "Cannot determine type of variable " ++ x -- Context: " ++ show ctx
exprValidate2 d _  (EITE p _ t e)       = checkTypesMatch p d t e
exprValidate2 _ _   _                   = return ()

checkLExpr :: (MonadError String me) => DatalogProgram -> ECtx -> Expr -> me ()
checkLExpr d ctx e = 
    assert (isLExpr d ctx e) (pos e) 
           $ "Expression " ++ show e ++ " is not an l-value" -- in context " ++ show ctx


exprCheckMatchPatterns :: (MonadError String me) => DatalogProgram -> ECtx -> ExprNode Expr -> me ()
exprCheckMatchPatterns d ctx e@(EMatch _ x cs) = do
    let t = exprType d (CtxMatchExpr e ctx) x
        ct0 = typeConsTree d t
    ct <- foldM (\ct pat -> do let (leftover, abducted) = consTreeAbduct d ct pat
                               assert (not $ consTreeEmpty abducted) (pos pat)
                                      "Unsatisfiable match pattern"
                               return leftover)
                ct0 (map fst cs)
    assert (consTreeEmpty ct) (pos x) "Non-exhaustive match patterns"

exprCheckMatchPatterns _ _   _               = return ()<|MERGE_RESOLUTION|>--- conflicted
+++ resolved
@@ -1,6 +1,4 @@
-<<<<<<< HEAD
 {-# LANGUAGE RecordWildCards, FlexibleContexts, LambdaCase, TupleSections #-}
-=======
 {-
 Copyright (c) 2018 VMware, Inc.
 SPDX-License-Identifier: MIT
@@ -23,8 +21,6 @@
 OUT OF OR IN CONNECTION WITH THE SOFTWARE OR THE USE OR OTHER DEALINGS IN THE
 SOFTWARE.
 -}
-{-# LANGUAGE RecordWildCards, FlexibleContexts, LambdaCase #-}
->>>>>>> 0d0d2f24
 
 module Language.DifferentialDatalog.Validate (
     validate) where
